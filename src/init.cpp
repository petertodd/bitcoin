--- conflicted
+++ resolved
@@ -195,26 +195,18 @@
 
     // Because these depend on each-other, we make sure that neither can be
     // using the other before destroying them.
-<<<<<<< HEAD
     if (peerLogic) UnregisterValidationInterface(peerLogic.get());
     if (g_connman) g_connman->Stop();
-=======
-    UnregisterValidationInterface(peerLogic.get());
-    if(g_connman) g_connman->Stop();
->>>>>>> 9af938a9
     peerLogic.reset();
     g_connman.reset();
 
     StopTorControl();
-<<<<<<< HEAD
 
     // After everything has been shut down, but before things get flushed, stop the
     // CScheduler/checkqueue threadGroup
     threadGroup.interrupt_all();
     threadGroup.join_all();
 
-=======
->>>>>>> 9af938a9
     if (fDumpMempoolLater && gArgs.GetArg("-persistmempool", DEFAULT_PERSIST_MEMPOOL)) {
         DumpMempool();
     }
@@ -835,18 +827,10 @@
 
 namespace { // Variables internal to initialization process only
 
-<<<<<<< HEAD
 int nMaxConnections;
 int nUserMaxConnections;
 int nFD;
-ServiceFlags nLocalServices = ServiceFlags(NODE_NETWORK | NODE_NETWORK_LIMITED);
-=======
-ServiceFlags nRelevantServices = ServiceFlags(NODE_NETWORK | NODE_REPLACE_BY_FEE);
-int nMaxConnections;
-int nUserMaxConnections;
-int nFD;
-ServiceFlags nLocalServices = ServiceFlags(NODE_NETWORK | NODE_REPLACE_BY_FEE);
->>>>>>> 9af938a9
+ServiceFlags nLocalServices = ServiceFlags(NODE_NETWORK | NODE_NETWORK_LIMITED | NODE_REPLACE_BY_FEE);
 
 } // namespace
 
