// Copyright (c) 2009-2010 Satoshi Nakamoto
// Copyright (c) 2009-2017 The Bitcoin Core developers
// Distributed under the MIT software license, see the accompanying
// file COPYING or http://www.opensource.org/licenses/mit-license.php.

#include <validation.h>

#include <arith_uint256.h>
#include <chain.h>
#include <chainparams.h>
#include <checkpoints.h>
#include <checkqueue.h>
#include <consensus/consensus.h>
#include <consensus/merkle.h>
#include <consensus/tx_verify.h>
#include <consensus/validation.h>
#include <cuckoocache.h>
#include <hash.h>
#include <init.h>
#include <policy/fees.h>
#include <policy/policy.h>
#include <policy/rbf.h>
#include <pow.h>
#include <primitives/block.h>
#include <primitives/transaction.h>
#include <random.h>
#include <reverse_iterator.h>
#include <script/script.h>
#include <script/sigcache.h>
#include <script/standard.h>
#include <timedata.h>
#include <tinyformat.h>
#include <txdb.h>
#include <txmempool.h>
#include <ui_interface.h>
#include <undo.h>
#include <util.h>
#include <utilmoneystr.h>
#include <utilstrencodings.h>
#include <validationinterface.h>
#include <warnings.h>

#include <future>
#include <sstream>

#include <boost/algorithm/string/replace.hpp>
#include <boost/algorithm/string/join.hpp>
#include <boost/thread.hpp>

#if defined(NDEBUG)
# error "Bitcoin cannot be compiled without assertions."
#endif

#define MICRO 0.000001
#define MILLI 0.001

/**
 * Global state
 */
namespace {
    struct CBlockIndexWorkComparator
    {
        bool operator()(const CBlockIndex *pa, const CBlockIndex *pb) const {
            // First sort by most total work, ...
            if (pa->nChainWork > pb->nChainWork) return false;
            if (pa->nChainWork < pb->nChainWork) return true;

            // ... then by earliest time received, ...
            if (pa->nSequenceId < pb->nSequenceId) return false;
            if (pa->nSequenceId > pb->nSequenceId) return true;

            // Use pointer address as tie breaker (should only happen with blocks
            // loaded from disk, as those all have id 0).
            if (pa < pb) return false;
            if (pa > pb) return true;

            // Identical blocks.
            return false;
        }
    };
} // anon namespace

enum DisconnectResult
{
    DISCONNECT_OK,      // All good.
    DISCONNECT_UNCLEAN, // Rolled back, but UTXO set was inconsistent with block.
    DISCONNECT_FAILED   // Something else went wrong.
};

class ConnectTrace;

/**
 * CChainState stores and provides an API to update our local knowledge of the
 * current best chain and header tree.
 *
 * It generally provides access to the current block tree, as well as functions
 * to provide new data, which it will appropriately validate and incorporate in
 * its state as necessary.
 *
 * Eventually, the API here is targeted at being exposed externally as a
 * consumable libconsensus library, so any functions added must only call
 * other class member functions, pure functions in other parts of the consensus
 * library, callbacks via the validation interface, or read/write-to-disk
 * functions (eventually this will also be via callbacks).
 */
class CChainState {
private:
    /**
     * The set of all CBlockIndex entries with BLOCK_VALID_TRANSACTIONS (for itself and all ancestors) and
     * as good as our current tip or better. Entries may be failed, though, and pruning nodes may be
     * missing the data for the block.
     */
    std::set<CBlockIndex*, CBlockIndexWorkComparator> setBlockIndexCandidates;

    /**
     * Every received block is assigned a unique and increasing identifier, so we
     * know which one to give priority in case of a fork.
     */
    CCriticalSection cs_nBlockSequenceId;
    /** Blocks loaded from disk are assigned id 0, so start the counter at 1. */
    int32_t nBlockSequenceId = 1;
    /** Decreasing counter (used by subsequent preciousblock calls). */
    int32_t nBlockReverseSequenceId = -1;
    /** chainwork for the last block that preciousblock has been applied to. */
    arith_uint256 nLastPreciousChainwork = 0;

    /** In order to efficiently track invalidity of headers, we keep the set of
      * blocks which we tried to connect and found to be invalid here (ie which
      * were set to BLOCK_FAILED_VALID since the last restart). We can then
      * walk this set and check if a new header is a descendant of something in
      * this set, preventing us from having to walk mapBlockIndex when we try
      * to connect a bad block and fail.
      *
      * While this is more complicated than marking everything which descends
      * from an invalid block as invalid at the time we discover it to be
      * invalid, doing so would require walking all of mapBlockIndex to find all
      * descendants. Since this case should be very rare, keeping track of all
      * BLOCK_FAILED_VALID blocks in a set should be just fine and work just as
      * well.
      *
      * Because we already walk mapBlockIndex in height-order at startup, we go
      * ahead and mark descendants of invalid blocks as FAILED_CHILD at that time,
      * instead of putting things in this set.
      */
    std::set<CBlockIndex*> g_failed_blocks;

public:
    CChain chainActive;
    BlockMap mapBlockIndex;
    std::multimap<CBlockIndex*, CBlockIndex*> mapBlocksUnlinked;
    CBlockIndex *pindexBestInvalid = nullptr;

    bool LoadBlockIndex(const Consensus::Params& consensus_params, CBlockTreeDB& blocktree);

    bool ActivateBestChain(CValidationState &state, const CChainParams& chainparams, std::shared_ptr<const CBlock> pblock);

    bool AcceptBlockHeader(const CBlockHeader& block, CValidationState& state, const CChainParams& chainparams, CBlockIndex** ppindex);
    bool AcceptBlock(const std::shared_ptr<const CBlock>& pblock, CValidationState& state, const CChainParams& chainparams, CBlockIndex** ppindex, bool fRequested, const CDiskBlockPos* dbp, bool* fNewBlock);

    // Block (dis)connection on a given view:
    DisconnectResult DisconnectBlock(const CBlock& block, const CBlockIndex* pindex, CCoinsViewCache& view);
    bool ConnectBlock(const CBlock& block, CValidationState& state, CBlockIndex* pindex,
                    CCoinsViewCache& view, const CChainParams& chainparams, bool fJustCheck = false);

    // Block disconnection on our pcoinsTip:
    bool DisconnectTip(CValidationState& state, const CChainParams& chainparams, DisconnectedBlockTransactions *disconnectpool);

    // Manual block validity manipulation:
    bool PreciousBlock(CValidationState& state, const CChainParams& params, CBlockIndex *pindex);
    bool InvalidateBlock(CValidationState& state, const CChainParams& chainparams, CBlockIndex *pindex);
    bool ResetBlockFailureFlags(CBlockIndex *pindex);

    bool ReplayBlocks(const CChainParams& params, CCoinsView* view);
    bool RewindBlockIndex(const CChainParams& params);
    bool LoadGenesisBlock(const CChainParams& chainparams);

    void PruneBlockIndexCandidates();

    void UnloadBlockIndex();

private:
    bool ActivateBestChainStep(CValidationState& state, const CChainParams& chainparams, CBlockIndex* pindexMostWork, const std::shared_ptr<const CBlock>& pblock, bool& fInvalidFound, ConnectTrace& connectTrace);
    bool ConnectTip(CValidationState& state, const CChainParams& chainparams, CBlockIndex* pindexNew, const std::shared_ptr<const CBlock>& pblock, ConnectTrace& connectTrace, DisconnectedBlockTransactions &disconnectpool);

    CBlockIndex* AddToBlockIndex(const CBlockHeader& block);
    /** Create a new block index entry for a given block hash */
    CBlockIndex * InsertBlockIndex(const uint256& hash);
    void CheckBlockIndex(const Consensus::Params& consensusParams);

    void InvalidBlockFound(CBlockIndex *pindex, const CValidationState &state);
    CBlockIndex* FindMostWorkChain();
    bool ReceivedBlockTransactions(const CBlock &block, CValidationState& state, CBlockIndex *pindexNew, const CDiskBlockPos& pos, const Consensus::Params& consensusParams);


    bool RollforwardBlock(const CBlockIndex* pindex, CCoinsViewCache& inputs, const CChainParams& params);
} g_chainstate;



CCriticalSection cs_main;

BlockMap& mapBlockIndex = g_chainstate.mapBlockIndex;
CChain& chainActive = g_chainstate.chainActive;
CBlockIndex *pindexBestHeader = nullptr;
CWaitableCriticalSection csBestBlock;
CConditionVariable cvBlockChange;
int nScriptCheckThreads = 0;
std::atomic_bool fImporting(false);
std::atomic_bool fReindex(false);
bool fTxIndex = false;
bool fHavePruned = false;
bool fPruneMode = false;
bool fIsBareMultisigStd = DEFAULT_PERMIT_BAREMULTISIG;
bool fRequireStandard = true;
bool fCheckBlockIndex = false;
bool fCheckpointsEnabled = DEFAULT_CHECKPOINTS_ENABLED;
size_t nCoinCacheUsage = 5000 * 300;
uint64_t nPruneTarget = 0;
int64_t nMaxTipAge = DEFAULT_MAX_TIP_AGE;
bool fEnableReplacement = DEFAULT_ENABLE_REPLACEMENT;

uint256 hashAssumeValid;
arith_uint256 nMinimumChainWork;

CFeeRate minRelayTxFee = CFeeRate(DEFAULT_MIN_RELAY_TX_FEE);
CAmount maxTxFee = DEFAULT_TRANSACTION_MAXFEE;

CBlockPolicyEstimator feeEstimator;
CTxMemPool mempool(&feeEstimator);

/** Constant stuff for coinbase transactions we create: */
CScript COINBASE_FLAGS;

const std::string strMessageMagic = "Bitcoin Signed Message:\n";

// Internal stuff
namespace {
    CBlockIndex *&pindexBestInvalid = g_chainstate.pindexBestInvalid;

    /** All pairs A->B, where A (or one of its ancestors) misses transactions, but B has transactions.
     * Pruned nodes may have entries where B is missing data.
     */
    std::multimap<CBlockIndex*, CBlockIndex*>& mapBlocksUnlinked = g_chainstate.mapBlocksUnlinked;

    CCriticalSection cs_LastBlockFile;
    std::vector<CBlockFileInfo> vinfoBlockFile;
    int nLastBlockFile = 0;
    /** Global flag to indicate we should check to see if there are
     *  block/undo files that should be deleted.  Set on startup
     *  or if we allocate more file space when we're in prune mode
     */
    bool fCheckForPruning = false;

<<<<<<< HEAD
=======
    /**
     * Every received block is assigned a unique and increasing identifier, so we
     * know which one to give priority in case of a fork.
     */
    CCriticalSection cs_nBlockSequenceId;
    /** Blocks loaded from disk are assigned id 0, so start the counter at 1. */
    int32_t nBlockSequenceId = 1;
    /** Decreasing counter (used by subsequent preciousblock calls). */
    int32_t nBlockReverseSequenceId = -1;
    /** chainwork for the last block that preciousblock has been applied to. */
    arith_uint256 nLastPreciousChainwork = 0;

    /** In order to efficiently track invalidity of headers, we keep the set of
      * blocks which we tried to connect and found to be invalid here (ie which
      * were set to BLOCK_FAILED_VALID since the last restart). We can then
      * walk this set and check if a new header is a descendant of something in
      * this set, preventing us from having to walk mapBlockIndex when we try
      * to connect a bad block and fail.
      *
      * While this is more complicated than marking everything which descends
      * from an invalid block as invalid at the time we discover it to be
      * invalid, doing so would require walking all of mapBlockIndex to find all
      * descendants. Since this case should be very rare, keeping track of all
      * BLOCK_FAILED_VALID blocks in a set should be just fine and work just as
      * well.
      *
      * Because we alreardy walk mapBlockIndex in height-order at startup, we go
      * ahead and mark descendants of invalid blocks as FAILED_CHILD at that time,
      * instead of putting things in this set.
      */
    std::set<CBlockIndex*> g_failed_blocks;

>>>>>>> 9af938a9
    /** Dirty block index entries. */
    std::set<CBlockIndex*> setDirtyBlockIndex;

    /** Dirty block file entries. */
    std::set<int> setDirtyFileInfo;
} // anon namespace

CBlockIndex* FindForkInGlobalIndex(const CChain& chain, const CBlockLocator& locator)
{
    // Find the first block the caller has in the main chain
    for (const uint256& hash : locator.vHave) {
        BlockMap::iterator mi = mapBlockIndex.find(hash);
        if (mi != mapBlockIndex.end())
        {
            CBlockIndex* pindex = (*mi).second;
            if (chain.Contains(pindex))
                return pindex;
            if (pindex->GetAncestor(chain.Height()) == chain.Tip()) {
                return chain.Tip();
            }
        }
    }
    return chain.Genesis();
}

std::unique_ptr<CCoinsViewDB> pcoinsdbview;
std::unique_ptr<CCoinsViewCache> pcoinsTip;
std::unique_ptr<CBlockTreeDB> pblocktree;

enum FlushStateMode {
    FLUSH_STATE_NONE,
    FLUSH_STATE_IF_NEEDED,
    FLUSH_STATE_PERIODIC,
    FLUSH_STATE_ALWAYS
};

// See definition for documentation
static bool FlushStateToDisk(const CChainParams& chainParams, CValidationState &state, FlushStateMode mode, int nManualPruneHeight=0);
static void FindFilesToPruneManual(std::set<int>& setFilesToPrune, int nManualPruneHeight);
static void FindFilesToPrune(std::set<int>& setFilesToPrune, uint64_t nPruneAfterHeight);
bool CheckInputs(const CTransaction& tx, CValidationState &state, const CCoinsViewCache &inputs, bool fScriptChecks, unsigned int flags, bool cacheSigStore, bool cacheFullScriptStore, PrecomputedTransactionData& txdata, std::vector<CScriptCheck> *pvChecks = nullptr);
static FILE* OpenUndoFile(const CDiskBlockPos &pos, bool fReadOnly = false);

bool CheckFinalTx(const CTransaction &tx, int flags)
{
    AssertLockHeld(cs_main);

    // By convention a negative value for flags indicates that the
    // current network-enforced consensus rules should be used. In
    // a future soft-fork scenario that would mean checking which
    // rules would be enforced for the next block and setting the
    // appropriate flags. At the present time no soft-forks are
    // scheduled, so no flags are set.
    flags = std::max(flags, 0);

    // CheckFinalTx() uses chainActive.Height()+1 to evaluate
    // nLockTime because when IsFinalTx() is called within
    // CBlock::AcceptBlock(), the height of the block *being*
    // evaluated is what is used. Thus if we want to know if a
    // transaction can be part of the *next* block, we need to call
    // IsFinalTx() with one more than chainActive.Height().
    const int nBlockHeight = chainActive.Height() + 1;

    // BIP113 requires that time-locked transactions have nLockTime set to
    // less than the median time of the previous block they're contained in.
    // When the next block is created its previous block will be the current
    // chain tip, so we use that to calculate the median time passed to
    // IsFinalTx() if LOCKTIME_MEDIAN_TIME_PAST is set.
    const int64_t nBlockTime = (flags & LOCKTIME_MEDIAN_TIME_PAST)
                             ? chainActive.Tip()->GetMedianTimePast()
                             : GetAdjustedTime();

    return IsFinalTx(tx, nBlockHeight, nBlockTime);
}

bool TestLockPointValidity(const LockPoints* lp)
{
    AssertLockHeld(cs_main);
    assert(lp);
    // If there are relative lock times then the maxInputBlock will be set
    // If there are no relative lock times, the LockPoints don't depend on the chain
    if (lp->maxInputBlock) {
        // Check whether chainActive is an extension of the block at which the LockPoints
        // calculation was valid.  If not LockPoints are no longer valid
        if (!chainActive.Contains(lp->maxInputBlock)) {
            return false;
        }
    }

    // LockPoints still valid
    return true;
}

bool CheckSequenceLocks(const CTransaction &tx, int flags, LockPoints* lp, bool useExistingLockPoints)
{
    AssertLockHeld(cs_main);
    AssertLockHeld(mempool.cs);

    CBlockIndex* tip = chainActive.Tip();
    assert(tip != nullptr);
    
    CBlockIndex index;
    index.pprev = tip;
    // CheckSequenceLocks() uses chainActive.Height()+1 to evaluate
    // height based locks because when SequenceLocks() is called within
    // ConnectBlock(), the height of the block *being*
    // evaluated is what is used.
    // Thus if we want to know if a transaction can be part of the
    // *next* block, we need to use one more than chainActive.Height()
    index.nHeight = tip->nHeight + 1;

    std::pair<int, int64_t> lockPair;
    if (useExistingLockPoints) {
        assert(lp);
        lockPair.first = lp->height;
        lockPair.second = lp->time;
    }
    else {
        // pcoinsTip contains the UTXO set for chainActive.Tip()
        CCoinsViewMemPool viewMemPool(pcoinsTip.get(), mempool);
        std::vector<int> prevheights;
        prevheights.resize(tx.vin.size());
        for (size_t txinIndex = 0; txinIndex < tx.vin.size(); txinIndex++) {
            const CTxIn& txin = tx.vin[txinIndex];
            Coin coin;
            if (!viewMemPool.GetCoin(txin.prevout, coin)) {
                return error("%s: Missing input", __func__);
            }
            if (coin.nHeight == MEMPOOL_HEIGHT) {
                // Assume all mempool transaction confirm in the next block
                prevheights[txinIndex] = tip->nHeight + 1;
            } else {
                prevheights[txinIndex] = coin.nHeight;
            }
        }
        lockPair = CalculateSequenceLocks(tx, flags, &prevheights, index);
        if (lp) {
            lp->height = lockPair.first;
            lp->time = lockPair.second;
            // Also store the hash of the block with the highest height of
            // all the blocks which have sequence locked prevouts.
            // This hash needs to still be on the chain
            // for these LockPoint calculations to be valid
            // Note: It is impossible to correctly calculate a maxInputBlock
            // if any of the sequence locked inputs depend on unconfirmed txs,
            // except in the special case where the relative lock time/height
            // is 0, which is equivalent to no sequence lock. Since we assume
            // input height of tip+1 for mempool txs and test the resulting
            // lockPair from CalculateSequenceLocks against tip+1.  We know
            // EvaluateSequenceLocks will fail if there was a non-zero sequence
            // lock on a mempool input, so we can use the return value of
            // CheckSequenceLocks to indicate the LockPoints validity
            int maxInputHeight = 0;
            for (int height : prevheights) {
                // Can ignore mempool inputs since we'll fail if they had non-zero locks
                if (height != tip->nHeight+1) {
                    maxInputHeight = std::max(maxInputHeight, height);
                }
            }
            lp->maxInputBlock = tip->GetAncestor(maxInputHeight);
        }
    }
    return EvaluateSequenceLocks(index, lockPair);
}

// Returns the script flags which should be checked for a given block
static unsigned int GetBlockScriptFlags(const CBlockIndex* pindex, const Consensus::Params& chainparams);

static void LimitMempoolSize(CTxMemPool& pool, size_t limit, unsigned long age) {
    int expired = pool.Expire(GetTime() - age);
    if (expired != 0) {
        LogPrint(BCLog::MEMPOOL, "Expired %i transactions from the memory pool\n", expired);
    }

    std::vector<COutPoint> vNoSpendsRemaining;
    pool.TrimToSize(limit, &vNoSpendsRemaining);
    for (const COutPoint& removed : vNoSpendsRemaining)
        pcoinsTip->Uncache(removed);
}

/** Convert CValidationState to a human-readable message for logging */
std::string FormatStateMessage(const CValidationState &state)
{
    return strprintf("%s%s (code %i)",
        state.GetRejectReason(),
        state.GetDebugMessage().empty() ? "" : ", "+state.GetDebugMessage(),
        state.GetRejectCode());
}

static bool IsCurrentForFeeEstimation()
{
    AssertLockHeld(cs_main);
    if (IsInitialBlockDownload())
        return false;
    if (chainActive.Tip()->GetBlockTime() < (GetTime() - MAX_FEE_ESTIMATION_TIP_AGE))
        return false;
    if (chainActive.Height() < pindexBestHeader->nHeight - 1)
        return false;
    return true;
}

/* Make mempool consistent after a reorg, by re-adding or recursively erasing
 * disconnected block transactions from the mempool, and also removing any
 * other transactions from the mempool that are no longer valid given the new
 * tip/height.
 *
 * Note: we assume that disconnectpool only contains transactions that are NOT
 * confirmed in the current chain nor already in the mempool (otherwise,
 * in-mempool descendants of such transactions would be removed).
 *
 * Passing fAddToMempool=false will skip trying to add the transactions back,
 * and instead just erase from the mempool as needed.
 */

void UpdateMempoolForReorg(DisconnectedBlockTransactions &disconnectpool, bool fAddToMempool)
{
    AssertLockHeld(cs_main);
    std::vector<uint256> vHashUpdate;
    // disconnectpool's insertion_order index sorts the entries from
    // oldest to newest, but the oldest entry will be the last tx from the
    // latest mined block that was disconnected.
    // Iterate disconnectpool in reverse, so that we add transactions
    // back to the mempool starting with the earliest transaction that had
    // been previously seen in a block.
    auto it = disconnectpool.queuedTx.get<insertion_order>().rbegin();
    while (it != disconnectpool.queuedTx.get<insertion_order>().rend()) {
        // ignore validation errors in resurrected transactions
        CValidationState stateDummy;
        if (!fAddToMempool || (*it)->IsCoinBase() ||
            !AcceptToMemoryPool(mempool, stateDummy, *it, nullptr /* pfMissingInputs */,
                                nullptr /* plTxnReplaced */, true /* bypass_limits */, 0 /* nAbsurdFee */)) {
            // If the transaction doesn't make it in to the mempool, remove any
            // transactions that depend on it (which would now be orphans).
            mempool.removeRecursive(**it, MemPoolRemovalReason::REORG);
        } else if (mempool.exists((*it)->GetHash())) {
            vHashUpdate.push_back((*it)->GetHash());
        }
        ++it;
    }
    disconnectpool.queuedTx.clear();
    // AcceptToMemoryPool/addUnchecked all assume that new mempool entries have
    // no in-mempool children, which is generally not true when adding
    // previously-confirmed transactions back to the mempool.
    // UpdateTransactionsFromBlock finds descendants of any transactions in
    // the disconnectpool that were added back and cleans up the mempool state.
    mempool.UpdateTransactionsFromBlock(vHashUpdate);

    // We also need to remove any now-immature transactions
    mempool.removeForReorg(pcoinsTip.get(), chainActive.Tip()->nHeight + 1, STANDARD_LOCKTIME_VERIFY_FLAGS);
    // Re-limit mempool size, in case we added any transactions
    LimitMempoolSize(mempool, gArgs.GetArg("-maxmempool", DEFAULT_MAX_MEMPOOL_SIZE) * 1000000, gArgs.GetArg("-mempoolexpiry", DEFAULT_MEMPOOL_EXPIRY) * 60 * 60);
}

// Used to avoid mempool polluting consensus critical paths if CCoinsViewMempool
// were somehow broken and returning the wrong scriptPubKeys
static bool CheckInputsFromMempoolAndCache(const CTransaction& tx, CValidationState &state, const CCoinsViewCache &view, CTxMemPool& pool,
                 unsigned int flags, bool cacheSigStore, PrecomputedTransactionData& txdata) {
    AssertLockHeld(cs_main);

    // pool.cs should be locked already, but go ahead and re-take the lock here
    // to enforce that mempool doesn't change between when we check the view
    // and when we actually call through to CheckInputs
    LOCK(pool.cs);

    assert(!tx.IsCoinBase());
    for (const CTxIn& txin : tx.vin) {
        const Coin& coin = view.AccessCoin(txin.prevout);

        // At this point we haven't actually checked if the coins are all
        // available (or shouldn't assume we have, since CheckInputs does).
        // So we just return failure if the inputs are not available here,
        // and then only have to check equivalence for available inputs.
        if (coin.IsSpent()) return false;

        const CTransactionRef& txFrom = pool.get(txin.prevout.hash);
        if (txFrom) {
            assert(txFrom->GetHash() == txin.prevout.hash);
            assert(txFrom->vout.size() > txin.prevout.n);
            assert(txFrom->vout[txin.prevout.n] == coin.out);
        } else {
            const Coin& coinFromDisk = pcoinsTip->AccessCoin(txin.prevout);
            assert(!coinFromDisk.IsSpent());
            assert(coinFromDisk.out == coin.out);
        }
    }

    return CheckInputs(tx, state, view, true, flags, cacheSigStore, true, txdata);
}

static bool AcceptToMemoryPoolWorker(const CChainParams& chainparams, CTxMemPool& pool, CValidationState& state, const CTransactionRef& ptx,
                              bool* pfMissingInputs, int64_t nAcceptTime, std::list<CTransactionRef>* plTxnReplaced,
                              bool bypass_limits, const CAmount& nAbsurdFee, std::vector<COutPoint>& coins_to_uncache)
{
    const CTransaction& tx = *ptx;
    const uint256 hash = tx.GetHash();
    AssertLockHeld(cs_main);
    LOCK(pool.cs); // mempool "read lock" (held through GetMainSignals().TransactionAddedToMempool())
    if (pfMissingInputs) {
        *pfMissingInputs = false;
    }

    if (!CheckTransaction(tx, state))
        return false; // state filled in by CheckTransaction

    // Coinbase is only valid in a block, not as a loose transaction
    if (tx.IsCoinBase())
        return state.DoS(100, false, REJECT_INVALID, "coinbase");

    // Reject transactions with witness before segregated witness activates (override with -prematurewitness)
    bool witnessEnabled = IsWitnessEnabled(chainActive.Tip(), chainparams.GetConsensus());
    if (!gArgs.GetBoolArg("-prematurewitness", false) && tx.HasWitness() && !witnessEnabled) {
        return state.DoS(0, false, REJECT_NONSTANDARD, "no-witness-yet", true);
    }

    // Rather not work on nonstandard transactions (unless -testnet/-regtest)
    std::string reason;
    if (fRequireStandard && !IsStandardTx(tx, reason, witnessEnabled))
        return state.DoS(0, false, REJECT_NONSTANDARD, reason);

    // Only accept nLockTime-using transactions that can be mined in the next
    // block; we don't want our mempool filled up with transactions that can't
    // be mined yet.
    if (!CheckFinalTx(tx, STANDARD_LOCKTIME_VERIFY_FLAGS))
        return state.DoS(0, false, REJECT_NONSTANDARD, "non-final");

    // is it already in the memory pool?
    if (pool.exists(hash)) {
        return state.Invalid(false, REJECT_DUPLICATE, "txn-already-in-mempool");
    }

    // Check for conflicts with in-memory transactions
    std::set<uint256> setConflicts;
    for (const CTxIn &txin : tx.vin)
    {
        auto itConflicting = pool.mapNextTx.find(txin.prevout);
        if (itConflicting != pool.mapNextTx.end())
        {
            const CTransaction *ptxConflicting = itConflicting->second;
            if (!setConflicts.count(ptxConflicting->GetHash()))
            {
                setConflicts.insert(ptxConflicting->GetHash());
            }
        }
    }

    {
        CCoinsView dummy;
        CCoinsViewCache view(&dummy);

        LockPoints lp;
        CCoinsViewMemPool viewMemPool(pcoinsTip.get(), pool);
        view.SetBackend(viewMemPool);

        // do all inputs exist?
        for (const CTxIn txin : tx.vin) {
            if (!pcoinsTip->HaveCoinInCache(txin.prevout)) {
                coins_to_uncache.push_back(txin.prevout);
            }
            if (!view.HaveCoin(txin.prevout)) {
                // Are inputs missing because we already have the tx?
                for (size_t out = 0; out < tx.vout.size(); out++) {
                    // Optimistically just do efficient check of cache for outputs
                    if (pcoinsTip->HaveCoinInCache(COutPoint(hash, out))) {
                        return state.Invalid(false, REJECT_DUPLICATE, "txn-already-known");
                    }
                }
                // Otherwise assume this might be an orphan tx for which we just haven't seen parents yet
                if (pfMissingInputs) {
                    *pfMissingInputs = true;
                }
                return false; // fMissingInputs and !state.IsInvalid() is used to detect this condition, don't set state.Invalid()
            }
        }

        // Bring the best block into scope
        view.GetBestBlock();

        // we have all inputs cached now, so switch back to dummy, so we don't need to keep lock on mempool
        view.SetBackend(dummy);

        // Only accept BIP68 sequence locked transactions that can be mined in the next
        // block; we don't want our mempool filled up with transactions that can't
        // be mined yet.
        // Must keep pool.cs for this unless we change CheckSequenceLocks to take a
        // CoinsViewCache instead of create its own
        if (!CheckSequenceLocks(tx, STANDARD_LOCKTIME_VERIFY_FLAGS, &lp))
            return state.DoS(0, false, REJECT_NONSTANDARD, "non-BIP68-final");

        CAmount nFees = 0;
        if (!Consensus::CheckTxInputs(tx, state, view, GetSpendHeight(view), nFees)) {
            return error("%s: Consensus::CheckTxInputs: %s, %s", __func__, tx.GetHash().ToString(), FormatStateMessage(state));
        }

        // Check for non-standard pay-to-script-hash in inputs
        if (fRequireStandard && !AreInputsStandard(tx, view))
            return state.Invalid(false, REJECT_NONSTANDARD, "bad-txns-nonstandard-inputs");

        // Check for non-standard witness in P2WSH
        if (tx.HasWitness() && fRequireStandard && !IsWitnessStandard(tx, view))
            return state.DoS(0, false, REJECT_NONSTANDARD, "bad-witness-nonstandard", true);

        int64_t nSigOpsCost = GetTransactionSigOpCost(tx, view, STANDARD_SCRIPT_VERIFY_FLAGS);

        // nModifiedFees includes any fee deltas from PrioritiseTransaction
        CAmount nModifiedFees = nFees;
        pool.ApplyDelta(hash, nModifiedFees);

        // Keep track of transactions that spend a coinbase, which we re-scan
        // during reorgs to ensure COINBASE_MATURITY is still met.
        bool fSpendsCoinbase = false;
        for (const CTxIn &txin : tx.vin) {
            const Coin &coin = view.AccessCoin(txin.prevout);
            if (coin.IsCoinBase()) {
                fSpendsCoinbase = true;
                break;
            }
        }

        CTxMemPoolEntry entry(ptx, nFees, nAcceptTime, chainActive.Height(),
                              fSpendsCoinbase, nSigOpsCost, lp);
        unsigned int nSize = entry.GetTxSize();

        // Check that the transaction doesn't have an excessive number of
        // sigops, making it impossible to mine. Since the coinbase transaction
        // itself can contain sigops MAX_STANDARD_TX_SIGOPS is less than
        // MAX_BLOCK_SIGOPS; we still consider this an invalid rather than
        // merely non-standard transaction.
        if (nSigOpsCost > MAX_STANDARD_TX_SIGOPS_COST)
            return state.DoS(0, false, REJECT_NONSTANDARD, "bad-txns-too-many-sigops", false,
                strprintf("%d", nSigOpsCost));

        CAmount mempoolRejectFee = pool.GetMinFee(gArgs.GetArg("-maxmempool", DEFAULT_MAX_MEMPOOL_SIZE) * 1000000).GetFee(nSize);
        if (!bypass_limits && mempoolRejectFee > 0 && nModifiedFees < mempoolRejectFee) {
            return state.DoS(0, false, REJECT_INSUFFICIENTFEE, "mempool min fee not met", false, strprintf("%d < %d", nFees, mempoolRejectFee));
        }

        // No transactions are allowed below minRelayTxFee except from disconnected blocks
        if (!bypass_limits && nModifiedFees < ::minRelayTxFee.GetFee(nSize)) {
            return state.DoS(0, false, REJECT_INSUFFICIENTFEE, "min relay fee not met");
        }

        if (nAbsurdFee && nFees > nAbsurdFee)
            return state.Invalid(false,
                REJECT_HIGHFEE, "absurdly-high-fee",
                strprintf("%d > %d", nFees, nAbsurdFee));

        // Calculate in-mempool ancestors, up to a limit.
        CTxMemPool::setEntries setAncestors;
        size_t nLimitAncestors = gArgs.GetArg("-limitancestorcount", DEFAULT_ANCESTOR_LIMIT);
        size_t nLimitAncestorSize = gArgs.GetArg("-limitancestorsize", DEFAULT_ANCESTOR_SIZE_LIMIT)*1000;
        size_t nLimitDescendants = gArgs.GetArg("-limitdescendantcount", DEFAULT_DESCENDANT_LIMIT);
        size_t nLimitDescendantSize = gArgs.GetArg("-limitdescendantsize", DEFAULT_DESCENDANT_SIZE_LIMIT)*1000;
        std::string errString;
        if (!pool.CalculateMemPoolAncestors(entry, setAncestors, nLimitAncestors, nLimitAncestorSize, nLimitDescendants, nLimitDescendantSize, errString)) {
            return state.DoS(0, false, REJECT_NONSTANDARD, "too-long-mempool-chain", false, errString);
        }

        // A transaction that spends outputs that would be replaced by it is invalid. Now
        // that we have the set of all ancestors we can detect this
        // pathological case by making sure setConflicts and setAncestors don't
        // intersect.
        for (CTxMemPool::txiter ancestorIt : setAncestors)
        {
            const uint256 &hashAncestor = ancestorIt->GetTx().GetHash();
            if (setConflicts.count(hashAncestor))
            {
                return state.DoS(10, false,
                                 REJECT_INVALID, "bad-txns-spends-conflicting-tx", false,
                                 strprintf("%s spends conflicting transaction %s",
                                           hash.ToString(),
                                           hashAncestor.ToString()));
            }
        }

        // Check if it's economically rational to mine this transaction rather
        // than the ones it replaces.
        CAmount nConflictingFees = 0;
        size_t nConflictingSize = 0;
        uint64_t nConflictingCount = 0;
        CTxMemPool::setEntries allConflicting;

        // If we don't hold the lock allConflicting might be incomplete; the
        // subsequent RemoveStaged() and addUnchecked() calls don't guarantee
        // mempool consistency for us.
        const bool fReplacementTransaction = setConflicts.size();
        if (fReplacementTransaction)
        {
            CFeeRate newFeeRate(nModifiedFees, nSize);
            std::set<uint256> setConflictsParents;
            const int maxDescendantsToVisit = 100;
            CTxMemPool::setEntries setIterConflicting;
            for (const uint256 &hashConflicting : setConflicts)
            {
                CTxMemPool::txiter mi = pool.mapTx.find(hashConflicting);
                if (mi == pool.mapTx.end())
                    continue;

                // Save these to avoid repeated lookups
                setIterConflicting.insert(mi);

                // Don't allow the replacement to reduce the feerate of the
                // mempool.
                //
                // We usually don't want to accept replacements with lower
                // feerates than what they replaced as that would lower the
                // feerate of the next block. Requiring that the feerate always
                // be increased is also an easy-to-reason about way to prevent
                // DoS attacks via replacements.
                //
                // The mining code doesn't (currently) take children into
                // account (CPFP) so we only consider the feerates of
                // transactions being directly replaced, not their indirect
                // descendants. While that does mean high feerate children are
                // ignored when deciding whether or not to replace, we do
                // require the replacement to pay more overall fees too,
                // mitigating most cases.
                CFeeRate oldFeeRate(mi->GetModifiedFee(), mi->GetTxSize());
                if (newFeeRate <= oldFeeRate)
                {
                    return state.DoS(0, false,
                            REJECT_INSUFFICIENTFEE, "insufficient fee", false,
                            strprintf("rejecting replacement %s; new feerate %s <= old feerate %s",
                                  hash.ToString(),
                                  newFeeRate.ToString(),
                                  oldFeeRate.ToString()));
                }

                for (const CTxIn &txin : mi->GetTx().vin)
                {
                    setConflictsParents.insert(txin.prevout.hash);
                }

                nConflictingCount += mi->GetCountWithDescendants();
            }
            // This potentially overestimates the number of actual descendants
            // but we just want to be conservative to avoid doing too much
            // work.
            if (nConflictingCount <= maxDescendantsToVisit) {
                // If not too many to replace, then calculate the set of
                // transactions that would have to be evicted
                for (CTxMemPool::txiter it : setIterConflicting) {
                    pool.CalculateDescendants(it, allConflicting);
                }
                for (CTxMemPool::txiter it : allConflicting) {
                    nConflictingFees += it->GetModifiedFee();
                    nConflictingSize += it->GetTxSize();
                }
            } else {
                return state.DoS(0, false,
                        REJECT_NONSTANDARD, "too many potential replacements", false,
                        strprintf("rejecting replacement %s; too many potential replacements (%d > %d)\n",
                            hash.ToString(),
                            nConflictingCount,
                            maxDescendantsToVisit));
            }

            for (unsigned int j = 0; j < tx.vin.size(); j++)
            {
                // We don't want to accept replacements that require low
                // feerate junk to be mined first. Ideally we'd keep track of
                // the ancestor feerates and make the decision based on that,
                // but for now requiring all new inputs to be confirmed works.
                if (!setConflictsParents.count(tx.vin[j].prevout.hash))
                {
                    // Rather than check the UTXO set - potentially expensive -
                    // it's cheaper to just check if the new input refers to a
                    // tx that's in the mempool.
                    if (pool.mapTx.find(tx.vin[j].prevout.hash) != pool.mapTx.end())
                        return state.DoS(0, false,
                                         REJECT_NONSTANDARD, "replacement-adds-unconfirmed", false,
                                         strprintf("replacement %s adds unconfirmed input, idx %d",
                                                  hash.ToString(), j));
                }
            }

            // The replacement must pay greater fees than the transactions it
            // replaces - if we did the bandwidth used by those conflicting
            // transactions would not be paid for.
            if (nModifiedFees < nConflictingFees)
            {
                return state.DoS(0, false,
                                 REJECT_INSUFFICIENTFEE, "insufficient fee", false,
                                 strprintf("rejecting replacement %s, less fees than conflicting txs; %s < %s",
                                          hash.ToString(), FormatMoney(nModifiedFees), FormatMoney(nConflictingFees)));
            }

            // Finally in addition to paying more fees than the conflicts the
            // new transaction must pay for its own bandwidth.
            CAmount nDeltaFees = nModifiedFees - nConflictingFees;
            if (nDeltaFees < ::incrementalRelayFee.GetFee(nSize))
            {
                return state.DoS(0, false,
                        REJECT_INSUFFICIENTFEE, "insufficient fee", false,
                        strprintf("rejecting replacement %s, not enough additional fees to relay; %s < %s",
                              hash.ToString(),
                              FormatMoney(nDeltaFees),
                              FormatMoney(::incrementalRelayFee.GetFee(nSize))));
            }
        }

        unsigned int scriptVerifyFlags = STANDARD_SCRIPT_VERIFY_FLAGS;
        if (!chainparams.RequireStandard()) {
            scriptVerifyFlags = gArgs.GetArg("-promiscuousmempoolflags", scriptVerifyFlags);
        }

        // Check against previous transactions
        // This is done last to help prevent CPU exhaustion denial-of-service attacks.
        PrecomputedTransactionData txdata(tx);
        if (!CheckInputs(tx, state, view, true, scriptVerifyFlags, true, false, txdata)) {
            // SCRIPT_VERIFY_CLEANSTACK requires SCRIPT_VERIFY_WITNESS, so we
            // need to turn both off, and compare against just turning off CLEANSTACK
            // to see if the failure is specifically due to witness validation.
            CValidationState stateDummy; // Want reported failures to be from first CheckInputs
            if (!tx.HasWitness() && CheckInputs(tx, stateDummy, view, true, scriptVerifyFlags & ~(SCRIPT_VERIFY_WITNESS | SCRIPT_VERIFY_CLEANSTACK), true, false, txdata) &&
                !CheckInputs(tx, stateDummy, view, true, scriptVerifyFlags & ~SCRIPT_VERIFY_CLEANSTACK, true, false, txdata)) {
                // Only the witness is missing, so the transaction itself may be fine.
                state.SetCorruptionPossible();
            }
            return false; // state filled in by CheckInputs
        }

        // Check again against the current block tip's script verification
        // flags to cache our script execution flags. This is, of course,
        // useless if the next block has different script flags from the
        // previous one, but because the cache tracks script flags for us it
        // will auto-invalidate and we'll just have a few blocks of extra
        // misses on soft-fork activation.
        //
        // This is also useful in case of bugs in the standard flags that cause
        // transactions to pass as valid when they're actually invalid. For
        // instance the STRICTENC flag was incorrectly allowing certain
        // CHECKSIG NOT scripts to pass, even though they were invalid.
        //
        // There is a similar check in CreateNewBlock() to prevent creating
        // invalid blocks (using TestBlockValidity), however allowing such
        // transactions into the mempool can be exploited as a DoS attack.
        unsigned int currentBlockScriptVerifyFlags = GetBlockScriptFlags(chainActive.Tip(), Params().GetConsensus());
        if (!CheckInputsFromMempoolAndCache(tx, state, view, pool, currentBlockScriptVerifyFlags, true, txdata))
        {
            // If we're using promiscuousmempoolflags, we may hit this normally
            // Check if current block has some flags that scriptVerifyFlags
            // does not before printing an ominous warning
            if (!(~scriptVerifyFlags & currentBlockScriptVerifyFlags)) {
                return error("%s: BUG! PLEASE REPORT THIS! ConnectInputs failed against latest-block but not STANDARD flags %s, %s",
                    __func__, hash.ToString(), FormatStateMessage(state));
            } else {
                if (!CheckInputs(tx, state, view, true, MANDATORY_SCRIPT_VERIFY_FLAGS, true, false, txdata)) {
                    return error("%s: ConnectInputs failed against MANDATORY but not STANDARD flags due to promiscuous mempool %s, %s",
                        __func__, hash.ToString(), FormatStateMessage(state));
                } else {
                    LogPrintf("Warning: -promiscuousmempool flags set to not include currently enforced soft forks, this may break mining or otherwise cause instability!\n");
                }
            }
        }

        // Remove conflicting transactions from the mempool
        for (const CTxMemPool::txiter it : allConflicting)
        {
            LogPrint(BCLog::MEMPOOL, "replacing tx %s with %s for %s BTC additional fees, %d delta bytes\n",
                    it->GetTx().GetHash().ToString(),
                    hash.ToString(),
                    FormatMoney(nModifiedFees - nConflictingFees),
                    (int)nSize - (int)nConflictingSize);
            if (plTxnReplaced)
                plTxnReplaced->push_back(it->GetSharedTx());
        }
        pool.RemoveStaged(allConflicting, false, MemPoolRemovalReason::REPLACED);

        // This transaction should only count for fee estimation if:
        // - it isn't a BIP 125 replacement transaction (may not be widely supported)
        // - it's not being readded during a reorg which bypasses typical mempool fee limits
        // - the node is not behind
        // - the transaction is not dependent on any other transactions in the mempool
        bool validForFeeEstimation = !fReplacementTransaction && !bypass_limits && IsCurrentForFeeEstimation() && pool.HasNoInputsOf(tx);

        // Store transaction in memory
        pool.addUnchecked(hash, entry, setAncestors, validForFeeEstimation);

        // trim mempool and check if tx was trimmed
        if (!bypass_limits) {
            LimitMempoolSize(pool, gArgs.GetArg("-maxmempool", DEFAULT_MAX_MEMPOOL_SIZE) * 1000000, gArgs.GetArg("-mempoolexpiry", DEFAULT_MEMPOOL_EXPIRY) * 60 * 60);
            if (!pool.exists(hash))
                return state.DoS(0, false, REJECT_INSUFFICIENTFEE, "mempool full");
        }
    }

    GetMainSignals().TransactionAddedToMempool(ptx);

    return true;
}

/** (try to) add transaction to memory pool with a specified acceptance time **/
static bool AcceptToMemoryPoolWithTime(const CChainParams& chainparams, CTxMemPool& pool, CValidationState &state, const CTransactionRef &tx,
                        bool* pfMissingInputs, int64_t nAcceptTime, std::list<CTransactionRef>* plTxnReplaced,
                        bool bypass_limits, const CAmount nAbsurdFee)
{
    std::vector<COutPoint> coins_to_uncache;
    bool res = AcceptToMemoryPoolWorker(chainparams, pool, state, tx, pfMissingInputs, nAcceptTime, plTxnReplaced, bypass_limits, nAbsurdFee, coins_to_uncache);
    if (!res) {
        for (const COutPoint& hashTx : coins_to_uncache)
            pcoinsTip->Uncache(hashTx);
    }
    // After we've (potentially) uncached entries, ensure our coins cache is still within its size limits
    CValidationState stateDummy;
    FlushStateToDisk(chainparams, stateDummy, FLUSH_STATE_PERIODIC);
    return res;
}

bool AcceptToMemoryPool(CTxMemPool& pool, CValidationState &state, const CTransactionRef &tx,
                        bool* pfMissingInputs, std::list<CTransactionRef>* plTxnReplaced,
                        bool bypass_limits, const CAmount nAbsurdFee)
{
    const CChainParams& chainparams = Params();
    return AcceptToMemoryPoolWithTime(chainparams, pool, state, tx, pfMissingInputs, GetTime(), plTxnReplaced, bypass_limits, nAbsurdFee);
}

/**
 * Return transaction in txOut, and if it was found inside a block, its hash is placed in hashBlock.
 * If blockIndex is provided, the transaction is fetched from the corresponding block.
 */
bool GetTransaction(const uint256& hash, CTransactionRef& txOut, const Consensus::Params& consensusParams, uint256& hashBlock, bool fAllowSlow, CBlockIndex* blockIndex)
{
    CBlockIndex* pindexSlow = blockIndex;

    LOCK(cs_main);

    if (!blockIndex) {
        CTransactionRef ptx = mempool.get(hash);
        if (ptx) {
            txOut = ptx;
            return true;
        }

        if (fTxIndex) {
            CDiskTxPos postx;
            if (pblocktree->ReadTxIndex(hash, postx)) {
                CAutoFile file(OpenBlockFile(postx, true), SER_DISK, CLIENT_VERSION);
                if (file.IsNull())
                    return error("%s: OpenBlockFile failed", __func__);
                CBlockHeader header;
                try {
                    file >> header;
                    fseek(file.Get(), postx.nTxOffset, SEEK_CUR);
                    file >> txOut;
                } catch (const std::exception& e) {
                    return error("%s: Deserialize or I/O error - %s", __func__, e.what());
                }
                hashBlock = header.GetHash();
                if (txOut->GetHash() != hash)
                    return error("%s: txid mismatch", __func__);
                return true;
            }

            // transaction not found in index, nothing more can be done
            return false;
        }

        if (fAllowSlow) { // use coin database to locate block that contains transaction, and scan it
            const Coin& coin = AccessByTxid(*pcoinsTip, hash);
            if (!coin.IsSpent()) pindexSlow = chainActive[coin.nHeight];
        }
    }

    if (pindexSlow) {
        CBlock block;
        if (ReadBlockFromDisk(block, pindexSlow, consensusParams)) {
            for (const auto& tx : block.vtx) {
                if (tx->GetHash() == hash) {
                    txOut = tx;
                    hashBlock = pindexSlow->GetBlockHash();
                    return true;
                }
            }
        }
    }

    return false;
}






//////////////////////////////////////////////////////////////////////////////
//
// CBlock and CBlockIndex
//

static bool WriteBlockToDisk(const CBlock& block, CDiskBlockPos& pos, const CMessageHeader::MessageStartChars& messageStart)
{
    // Open history file to append
    CAutoFile fileout(OpenBlockFile(pos), SER_DISK, CLIENT_VERSION);
    if (fileout.IsNull())
        return error("WriteBlockToDisk: OpenBlockFile failed");

    // Write index header
    unsigned int nSize = GetSerializeSize(fileout, block);
    fileout << FLATDATA(messageStart) << nSize;

    // Write block
    long fileOutPos = ftell(fileout.Get());
    if (fileOutPos < 0)
        return error("WriteBlockToDisk: ftell failed");
    pos.nPos = (unsigned int)fileOutPos;
    fileout << block;

    return true;
}

bool ReadBlockFromDisk(CBlock& block, const CDiskBlockPos& pos, const Consensus::Params& consensusParams)
{
    block.SetNull();

    // Open history file to read
    CAutoFile filein(OpenBlockFile(pos, true), SER_DISK, CLIENT_VERSION);
    if (filein.IsNull())
        return error("ReadBlockFromDisk: OpenBlockFile failed for %s", pos.ToString());

    // Read block
    try {
        filein >> block;
    }
    catch (const std::exception& e) {
        return error("%s: Deserialize or I/O error - %s at %s", __func__, e.what(), pos.ToString());
    }

    // Check the header
    if (!CheckProofOfWork(block.GetHash(), block.nBits, consensusParams))
        return error("ReadBlockFromDisk: Errors in block header at %s", pos.ToString());

    return true;
}

bool ReadBlockFromDisk(CBlock& block, const CBlockIndex* pindex, const Consensus::Params& consensusParams)
{
    CDiskBlockPos blockPos;
    {
        LOCK(cs_main);
        blockPos = pindex->GetBlockPos();
    }

    if (!ReadBlockFromDisk(block, blockPos, consensusParams))
        return false;
    if (block.GetHash() != pindex->GetBlockHash())
        return error("ReadBlockFromDisk(CBlock&, CBlockIndex*): GetHash() doesn't match index for %s at %s",
                pindex->ToString(), pindex->GetBlockPos().ToString());
    return true;
}

CAmount GetBlockSubsidy(int nHeight, const Consensus::Params& consensusParams)
{
    int halvings = nHeight / consensusParams.nSubsidyHalvingInterval;
    // Force block reward to zero when right shift is undefined.
    if (halvings >= 64)
        return 0;

    CAmount nSubsidy = 50 * COIN;
    // Subsidy is cut in half every 210,000 blocks which will occur approximately every 4 years.
    nSubsidy >>= halvings;
    return nSubsidy;
}

bool IsInitialBlockDownload()
{
    // Once this function has returned false, it must remain false.
    static std::atomic<bool> latchToFalse{false};
    // Optimization: pre-test latch before taking the lock.
    if (latchToFalse.load(std::memory_order_relaxed))
        return false;

    LOCK(cs_main);
    if (latchToFalse.load(std::memory_order_relaxed))
        return false;
    if (fImporting || fReindex)
        return true;
    if (chainActive.Tip() == nullptr)
        return true;
    if (chainActive.Tip()->nChainWork < nMinimumChainWork)
        return true;
    if (chainActive.Tip()->GetBlockTime() < (GetTime() - nMaxTipAge))
        return true;
    LogPrintf("Leaving InitialBlockDownload (latching to false)\n");
    latchToFalse.store(true, std::memory_order_relaxed);
    return false;
}

CBlockIndex *pindexBestForkTip = nullptr, *pindexBestForkBase = nullptr;

static void AlertNotify(const std::string& strMessage)
{
    uiInterface.NotifyAlertChanged();
    std::string strCmd = gArgs.GetArg("-alertnotify", "");
    if (strCmd.empty()) return;

    // Alert text should be plain ascii coming from a trusted source, but to
    // be safe we first strip anything not in safeChars, then add single quotes around
    // the whole string before passing it to the shell:
    std::string singleQuote("'");
    std::string safeStatus = SanitizeString(strMessage);
    safeStatus = singleQuote+safeStatus+singleQuote;
    boost::replace_all(strCmd, "%s", safeStatus);

    boost::thread t(runCommand, strCmd); // thread runs free
}

static void CheckForkWarningConditions()
{
    AssertLockHeld(cs_main);
    // Before we get past initial download, we cannot reliably alert about forks
    // (we assume we don't get stuck on a fork before finishing our initial sync)
    if (IsInitialBlockDownload())
        return;

    // If our best fork is no longer within 72 blocks (+/- 12 hours if no one mines it)
    // of our head, drop it
    if (pindexBestForkTip && chainActive.Height() - pindexBestForkTip->nHeight >= 72)
        pindexBestForkTip = nullptr;

    if (pindexBestForkTip || (pindexBestInvalid && pindexBestInvalid->nChainWork > chainActive.Tip()->nChainWork + (GetBlockProof(*chainActive.Tip()) * 6)))
    {
        if (!GetfLargeWorkForkFound() && pindexBestForkBase)
        {
            std::string warning = std::string("'Warning: Large-work fork detected, forking after block ") +
                pindexBestForkBase->phashBlock->ToString() + std::string("'");
            AlertNotify(warning);
        }
        if (pindexBestForkTip && pindexBestForkBase)
        {
            LogPrintf("%s: Warning: Large valid fork found\n  forking the chain at height %d (%s)\n  lasting to height %d (%s).\nChain state database corruption likely.\n", __func__,
                   pindexBestForkBase->nHeight, pindexBestForkBase->phashBlock->ToString(),
                   pindexBestForkTip->nHeight, pindexBestForkTip->phashBlock->ToString());
            SetfLargeWorkForkFound(true);
        }
        else
        {
            LogPrintf("%s: Warning: Found invalid chain at least ~6 blocks longer than our best chain.\nChain state database corruption likely.\n", __func__);
            SetfLargeWorkInvalidChainFound(true);
        }
    }
    else
    {
        SetfLargeWorkForkFound(false);
        SetfLargeWorkInvalidChainFound(false);
    }
}

static void CheckForkWarningConditionsOnNewFork(CBlockIndex* pindexNewForkTip)
{
    AssertLockHeld(cs_main);
    // If we are on a fork that is sufficiently large, set a warning flag
    CBlockIndex* pfork = pindexNewForkTip;
    CBlockIndex* plonger = chainActive.Tip();
    while (pfork && pfork != plonger)
    {
        while (plonger && plonger->nHeight > pfork->nHeight)
            plonger = plonger->pprev;
        if (pfork == plonger)
            break;
        pfork = pfork->pprev;
    }

    // We define a condition where we should warn the user about as a fork of at least 7 blocks
    // with a tip within 72 blocks (+/- 12 hours if no one mines it) of ours
    // We use 7 blocks rather arbitrarily as it represents just under 10% of sustained network
    // hash rate operating on the fork.
    // or a chain that is entirely longer than ours and invalid (note that this should be detected by both)
    // We define it this way because it allows us to only store the highest fork tip (+ base) which meets
    // the 7-block condition and from this always have the most-likely-to-cause-warning fork
    if (pfork && (!pindexBestForkTip || pindexNewForkTip->nHeight > pindexBestForkTip->nHeight) &&
            pindexNewForkTip->nChainWork - pfork->nChainWork > (GetBlockProof(*pfork) * 7) &&
            chainActive.Height() - pindexNewForkTip->nHeight < 72)
    {
        pindexBestForkTip = pindexNewForkTip;
        pindexBestForkBase = pfork;
    }

    CheckForkWarningConditions();
}

void static InvalidChainFound(CBlockIndex* pindexNew)
{
    if (!pindexBestInvalid || pindexNew->nChainWork > pindexBestInvalid->nChainWork)
        pindexBestInvalid = pindexNew;

    LogPrintf("%s: invalid block=%s  height=%d  log2_work=%.8g  date=%s\n", __func__,
      pindexNew->GetBlockHash().ToString(), pindexNew->nHeight,
      log(pindexNew->nChainWork.getdouble())/log(2.0), DateTimeStrFormat("%Y-%m-%d %H:%M:%S",
      pindexNew->GetBlockTime()));
    CBlockIndex *tip = chainActive.Tip();
    assert (tip);
    LogPrintf("%s:  current best=%s  height=%d  log2_work=%.8g  date=%s\n", __func__,
      tip->GetBlockHash().ToString(), chainActive.Height(), log(tip->nChainWork.getdouble())/log(2.0),
      DateTimeStrFormat("%Y-%m-%d %H:%M:%S", tip->GetBlockTime()));
    CheckForkWarningConditions();
}

void CChainState::InvalidBlockFound(CBlockIndex *pindex, const CValidationState &state) {
    if (!state.CorruptionPossible()) {
        pindex->nStatus |= BLOCK_FAILED_VALID;
        g_failed_blocks.insert(pindex);
        setDirtyBlockIndex.insert(pindex);
        setBlockIndexCandidates.erase(pindex);
        InvalidChainFound(pindex);
    }
}

void UpdateCoins(const CTransaction& tx, CCoinsViewCache& inputs, CTxUndo &txundo, int nHeight)
{
    // mark inputs spent
    if (!tx.IsCoinBase()) {
        txundo.vprevout.reserve(tx.vin.size());
        for (const CTxIn &txin : tx.vin) {
            txundo.vprevout.emplace_back();
            bool is_spent = inputs.SpendCoin(txin.prevout, &txundo.vprevout.back());
            assert(is_spent);
        }
    }
    // add outputs
    AddCoins(inputs, tx, nHeight);
}

void UpdateCoins(const CTransaction& tx, CCoinsViewCache& inputs, int nHeight)
{
    CTxUndo txundo;
    UpdateCoins(tx, inputs, txundo, nHeight);
}

bool CScriptCheck::operator()() {
    const CScript &scriptSig = ptxTo->vin[nIn].scriptSig;
    const CScriptWitness *witness = &ptxTo->vin[nIn].scriptWitness;
    return VerifyScript(scriptSig, m_tx_out.scriptPubKey, witness, nFlags, CachingTransactionSignatureChecker(ptxTo, nIn, m_tx_out.nValue, cacheStore, *txdata), &error);
}

int GetSpendHeight(const CCoinsViewCache& inputs)
{
    LOCK(cs_main);
    CBlockIndex* pindexPrev = mapBlockIndex.find(inputs.GetBestBlock())->second;
    return pindexPrev->nHeight + 1;
}


static CuckooCache::cache<uint256, SignatureCacheHasher> scriptExecutionCache;
static uint256 scriptExecutionCacheNonce(GetRandHash());

void InitScriptExecutionCache() {
    // nMaxCacheSize is unsigned. If -maxsigcachesize is set to zero,
    // setup_bytes creates the minimum possible cache (2 elements).
    size_t nMaxCacheSize = std::min(std::max((int64_t)0, gArgs.GetArg("-maxsigcachesize", DEFAULT_MAX_SIG_CACHE_SIZE) / 2), MAX_MAX_SIG_CACHE_SIZE) * ((size_t) 1 << 20);
    size_t nElems = scriptExecutionCache.setup_bytes(nMaxCacheSize);
    LogPrintf("Using %zu MiB out of %zu/2 requested for script execution cache, able to store %zu elements\n",
            (nElems*sizeof(uint256)) >>20, (nMaxCacheSize*2)>>20, nElems);
}

/**
 * Check whether all inputs of this transaction are valid (no double spends, scripts & sigs, amounts)
 * This does not modify the UTXO set.
 *
 * If pvChecks is not nullptr, script checks are pushed onto it instead of being performed inline. Any
 * script checks which are not necessary (eg due to script execution cache hits) are, obviously,
 * not pushed onto pvChecks/run.
 *
 * Setting cacheSigStore/cacheFullScriptStore to false will remove elements from the corresponding cache
 * which are matched. This is useful for checking blocks where we will likely never need the cache
 * entry again.
 *
 * Non-static (and re-declared) in src/test/txvalidationcache_tests.cpp
 */
bool CheckInputs(const CTransaction& tx, CValidationState &state, const CCoinsViewCache &inputs, bool fScriptChecks, unsigned int flags, bool cacheSigStore, bool cacheFullScriptStore, PrecomputedTransactionData& txdata, std::vector<CScriptCheck> *pvChecks)
{
    if (!tx.IsCoinBase())
    {
        if (pvChecks)
            pvChecks->reserve(tx.vin.size());

        // The first loop above does all the inexpensive checks.
        // Only if ALL inputs pass do we perform expensive ECDSA signature checks.
        // Helps prevent CPU exhaustion attacks.

        // Skip script verification when connecting blocks under the
        // assumevalid block. Assuming the assumevalid block is valid this
        // is safe because block merkle hashes are still computed and checked,
        // Of course, if an assumed valid block is invalid due to false scriptSigs
        // this optimization would allow an invalid chain to be accepted.
        if (fScriptChecks) {
            // First check if script executions have been cached with the same
            // flags. Note that this assumes that the inputs provided are
            // correct (ie that the transaction hash which is in tx's prevouts
            // properly commits to the scriptPubKey in the inputs view of that
            // transaction).
            uint256 hashCacheEntry;
            // We only use the first 19 bytes of nonce to avoid a second SHA
            // round - giving us 19 + 32 + 4 = 55 bytes (+ 8 + 1 = 64)
            static_assert(55 - sizeof(flags) - 32 >= 128/8, "Want at least 128 bits of nonce for script execution cache");
            CSHA256().Write(scriptExecutionCacheNonce.begin(), 55 - sizeof(flags) - 32).Write(tx.GetWitnessHash().begin(), 32).Write((unsigned char*)&flags, sizeof(flags)).Finalize(hashCacheEntry.begin());
            AssertLockHeld(cs_main); //TODO: Remove this requirement by making CuckooCache not require external locks
            if (scriptExecutionCache.contains(hashCacheEntry, !cacheFullScriptStore)) {
                return true;
            }

            for (unsigned int i = 0; i < tx.vin.size(); i++) {
                const COutPoint &prevout = tx.vin[i].prevout;
                const Coin& coin = inputs.AccessCoin(prevout);
                assert(!coin.IsSpent());

                // We very carefully only pass in things to CScriptCheck which
                // are clearly committed to by tx' witness hash. This provides
                // a sanity check that our caching is not introducing consensus
                // failures through additional data in, eg, the coins being
                // spent being checked as a part of CScriptCheck.

                // Verify signature
                CScriptCheck check(coin.out, tx, i, flags, cacheSigStore, &txdata);
                if (pvChecks) {
                    pvChecks->push_back(CScriptCheck());
                    check.swap(pvChecks->back());
                } else if (!check()) {
                    if (flags & STANDARD_NOT_MANDATORY_VERIFY_FLAGS) {
                        // Check whether the failure was caused by a
                        // non-mandatory script verification check, such as
                        // non-standard DER encodings or non-null dummy
                        // arguments; if so, don't trigger DoS protection to
                        // avoid splitting the network between upgraded and
                        // non-upgraded nodes.
                        CScriptCheck check2(coin.out, tx, i,
                                flags & ~STANDARD_NOT_MANDATORY_VERIFY_FLAGS, cacheSigStore, &txdata);
                        if (check2())
                            return state.Invalid(false, REJECT_NONSTANDARD, strprintf("non-mandatory-script-verify-flag (%s)", ScriptErrorString(check.GetScriptError())));
                    }
                    // Failures of other flags indicate a transaction that is
                    // invalid in new blocks, e.g. an invalid P2SH. We DoS ban
                    // such nodes as they are not following the protocol. That
                    // said during an upgrade careful thought should be taken
                    // as to the correct behavior - we may want to continue
                    // peering with non-upgraded nodes even after soft-fork
                    // super-majority signaling has occurred.
                    return state.DoS(100,false, REJECT_INVALID, strprintf("mandatory-script-verify-flag-failed (%s)", ScriptErrorString(check.GetScriptError())));
                }
            }

            if (cacheFullScriptStore && !pvChecks) {
                // We executed all of the provided scripts, and were told to
                // cache the result. Do so now.
                scriptExecutionCache.insert(hashCacheEntry);
            }
        }
    }

    return true;
}

namespace {

bool UndoWriteToDisk(const CBlockUndo& blockundo, CDiskBlockPos& pos, const uint256& hashBlock, const CMessageHeader::MessageStartChars& messageStart)
{
    // Open history file to append
    CAutoFile fileout(OpenUndoFile(pos), SER_DISK, CLIENT_VERSION);
    if (fileout.IsNull())
        return error("%s: OpenUndoFile failed", __func__);

    // Write index header
    unsigned int nSize = GetSerializeSize(fileout, blockundo);
    fileout << FLATDATA(messageStart) << nSize;

    // Write undo data
    long fileOutPos = ftell(fileout.Get());
    if (fileOutPos < 0)
        return error("%s: ftell failed", __func__);
    pos.nPos = (unsigned int)fileOutPos;
    fileout << blockundo;

    // calculate & write checksum
    CHashWriter hasher(SER_GETHASH, PROTOCOL_VERSION);
    hasher << hashBlock;
    hasher << blockundo;
    fileout << hasher.GetHash();

    return true;
}

static bool UndoReadFromDisk(CBlockUndo& blockundo, const CBlockIndex *pindex)
{
    CDiskBlockPos pos = pindex->GetUndoPos();
    if (pos.IsNull()) {
        return error("%s: no undo data available", __func__);
    }

    // Open history file to read
    CAutoFile filein(OpenUndoFile(pos, true), SER_DISK, CLIENT_VERSION);
    if (filein.IsNull())
        return error("%s: OpenUndoFile failed", __func__);

    // Read block
    uint256 hashChecksum;
    CHashVerifier<CAutoFile> verifier(&filein); // We need a CHashVerifier as reserializing may lose data
    try {
        verifier << pindex->pprev->GetBlockHash();
        verifier >> blockundo;
        filein >> hashChecksum;
    }
    catch (const std::exception& e) {
        return error("%s: Deserialize or I/O error - %s", __func__, e.what());
    }

    // Verify checksum
    if (hashChecksum != verifier.GetHash())
        return error("%s: Checksum mismatch", __func__);

    return true;
}

/** Abort with a message */
bool AbortNode(const std::string& strMessage, const std::string& userMessage="")
{
    SetMiscWarning(strMessage);
    LogPrintf("*** %s\n", strMessage);
    uiInterface.ThreadSafeMessageBox(
        userMessage.empty() ? _("Error: A fatal internal error occurred, see debug.log for details") : userMessage,
        "", CClientUIInterface::MSG_ERROR);
    StartShutdown();
    return false;
}

bool AbortNode(CValidationState& state, const std::string& strMessage, const std::string& userMessage="")
{
    AbortNode(strMessage, userMessage);
    return state.Error(strMessage);
}

} // namespace

/**
 * Restore the UTXO in a Coin at a given COutPoint
 * @param undo The Coin to be restored.
 * @param view The coins view to which to apply the changes.
 * @param out The out point that corresponds to the tx input.
 * @return A DisconnectResult as an int
 */
int ApplyTxInUndo(Coin&& undo, CCoinsViewCache& view, const COutPoint& out)
{
    bool fClean = true;

    if (view.HaveCoin(out)) fClean = false; // overwriting transaction output

    if (undo.nHeight == 0) {
        // Missing undo metadata (height and coinbase). Older versions included this
        // information only in undo records for the last spend of a transactions'
        // outputs. This implies that it must be present for some other output of the same tx.
        const Coin& alternate = AccessByTxid(view, out.hash);
        if (!alternate.IsSpent()) {
            undo.nHeight = alternate.nHeight;
            undo.fCoinBase = alternate.fCoinBase;
        } else {
            return DISCONNECT_FAILED; // adding output for transaction without known metadata
        }
    }
    // The potential_overwrite parameter to AddCoin is only allowed to be false if we know for
    // sure that the coin did not already exist in the cache. As we have queried for that above
    // using HaveCoin, we don't need to guess. When fClean is false, a coin already existed and
    // it is an overwrite.
    view.AddCoin(out, std::move(undo), !fClean);

    return fClean ? DISCONNECT_OK : DISCONNECT_UNCLEAN;
}

/** Undo the effects of this block (with given index) on the UTXO set represented by coins.
 *  When FAILED is returned, view is left in an indeterminate state. */
DisconnectResult CChainState::DisconnectBlock(const CBlock& block, const CBlockIndex* pindex, CCoinsViewCache& view)
{
    bool fClean = true;

    CBlockUndo blockUndo;
    if (!UndoReadFromDisk(blockUndo, pindex)) {
        error("DisconnectBlock(): failure reading undo data");
        return DISCONNECT_FAILED;
    }

    if (blockUndo.vtxundo.size() + 1 != block.vtx.size()) {
        error("DisconnectBlock(): block and undo data inconsistent");
        return DISCONNECT_FAILED;
    }

    // undo transactions in reverse order
    for (int i = block.vtx.size() - 1; i >= 0; i--) {
        const CTransaction &tx = *(block.vtx[i]);
        uint256 hash = tx.GetHash();
        bool is_coinbase = tx.IsCoinBase();

        // Check that all outputs are available and match the outputs in the block itself
        // exactly.
        for (size_t o = 0; o < tx.vout.size(); o++) {
            if (!tx.vout[o].scriptPubKey.IsUnspendable()) {
                COutPoint out(hash, o);
                Coin coin;
                bool is_spent = view.SpendCoin(out, &coin);
                if (!is_spent || tx.vout[o] != coin.out || pindex->nHeight != coin.nHeight || is_coinbase != coin.fCoinBase) {
                    fClean = false; // transaction output mismatch
                }
            }
        }

        // restore inputs
        if (i > 0) { // not coinbases
            CTxUndo &txundo = blockUndo.vtxundo[i-1];
            if (txundo.vprevout.size() != tx.vin.size()) {
                error("DisconnectBlock(): transaction and undo data inconsistent");
                return DISCONNECT_FAILED;
            }
            for (unsigned int j = tx.vin.size(); j-- > 0;) {
                const COutPoint &out = tx.vin[j].prevout;
                int res = ApplyTxInUndo(std::move(txundo.vprevout[j]), view, out);
                if (res == DISCONNECT_FAILED) return DISCONNECT_FAILED;
                fClean = fClean && res != DISCONNECT_UNCLEAN;
            }
            // At this point, all of txundo.vprevout should have been moved out.
        }
    }

    // move best block pointer to prevout block
    view.SetBestBlock(pindex->pprev->GetBlockHash());

    return fClean ? DISCONNECT_OK : DISCONNECT_UNCLEAN;
}

void static FlushBlockFile(bool fFinalize = false)
{
    LOCK(cs_LastBlockFile);

    CDiskBlockPos posOld(nLastBlockFile, 0);

    FILE *fileOld = OpenBlockFile(posOld);
    if (fileOld) {
        if (fFinalize)
            TruncateFile(fileOld, vinfoBlockFile[nLastBlockFile].nSize);
        FileCommit(fileOld);
        fclose(fileOld);
    }

    fileOld = OpenUndoFile(posOld);
    if (fileOld) {
        if (fFinalize)
            TruncateFile(fileOld, vinfoBlockFile[nLastBlockFile].nUndoSize);
        FileCommit(fileOld);
        fclose(fileOld);
    }
}

static bool FindUndoPos(CValidationState &state, int nFile, CDiskBlockPos &pos, unsigned int nAddSize);

static bool WriteUndoDataForBlock(const CBlockUndo& blockundo, CValidationState& state, CBlockIndex* pindex, const CChainParams& chainparams)
{
    // Write undo information to disk
    if (pindex->GetUndoPos().IsNull()) {
        CDiskBlockPos _pos;
        if (!FindUndoPos(state, pindex->nFile, _pos, ::GetSerializeSize(blockundo, SER_DISK, CLIENT_VERSION) + 40))
            return error("ConnectBlock(): FindUndoPos failed");
        if (!UndoWriteToDisk(blockundo, _pos, pindex->pprev->GetBlockHash(), chainparams.MessageStart()))
            return AbortNode(state, "Failed to write undo data");

        // update nUndoPos in block index
        pindex->nUndoPos = _pos.nPos;
        pindex->nStatus |= BLOCK_HAVE_UNDO;
        setDirtyBlockIndex.insert(pindex);
    }

    return true;
}

static bool WriteTxIndexDataForBlock(const CBlock& block, CValidationState& state, CBlockIndex* pindex)
{
    if (!fTxIndex) return true;

    CDiskTxPos pos(pindex->GetBlockPos(), GetSizeOfCompactSize(block.vtx.size()));
    std::vector<std::pair<uint256, CDiskTxPos> > vPos;
    vPos.reserve(block.vtx.size());
    for (const CTransactionRef& tx : block.vtx)
    {
        vPos.push_back(std::make_pair(tx->GetHash(), pos));
        pos.nTxOffset += ::GetSerializeSize(*tx, SER_DISK, CLIENT_VERSION);
    }

    if (!pblocktree->WriteTxIndex(vPos)) {
        return AbortNode(state, "Failed to write transaction index");
    }

    return true;
}

static CCheckQueue<CScriptCheck> scriptcheckqueue(128);

void ThreadScriptCheck() {
    RenameThread("bitcoin-scriptch");
    scriptcheckqueue.Thread();
}

// Protected by cs_main
VersionBitsCache versionbitscache;

int32_t ComputeBlockVersion(const CBlockIndex* pindexPrev, const Consensus::Params& params)
{
    LOCK(cs_main);
    int32_t nVersion = VERSIONBITS_TOP_BITS;

    for (int i = 0; i < (int)Consensus::MAX_VERSION_BITS_DEPLOYMENTS; i++) {
        ThresholdState state = VersionBitsState(pindexPrev, params, (Consensus::DeploymentPos)i, versionbitscache);
        if (state == THRESHOLD_LOCKED_IN || state == THRESHOLD_STARTED) {
            nVersion |= VersionBitsMask(params, (Consensus::DeploymentPos)i);
        }
    }

    return nVersion;
}

/**
 * Threshold condition checker that triggers when unknown versionbits are seen on the network.
 */
class WarningBitsConditionChecker : public AbstractThresholdConditionChecker
{
private:
    int bit;

public:
    explicit WarningBitsConditionChecker(int bitIn) : bit(bitIn) {}

    int64_t BeginTime(const Consensus::Params& params) const override { return 0; }
    int64_t EndTime(const Consensus::Params& params) const override { return std::numeric_limits<int64_t>::max(); }
    int Period(const Consensus::Params& params) const override { return params.nMinerConfirmationWindow; }
    int Threshold(const Consensus::Params& params) const override { return params.nRuleChangeActivationThreshold; }

    bool Condition(const CBlockIndex* pindex, const Consensus::Params& params) const override
    {
        return ((pindex->nVersion & VERSIONBITS_TOP_MASK) == VERSIONBITS_TOP_BITS) &&
               ((pindex->nVersion >> bit) & 1) != 0 &&
               ((ComputeBlockVersion(pindex->pprev, params) >> bit) & 1) == 0;
    }
};

// Protected by cs_main
static ThresholdConditionCache warningcache[VERSIONBITS_NUM_BITS];

static unsigned int GetBlockScriptFlags(const CBlockIndex* pindex, const Consensus::Params& consensusparams) {
    AssertLockHeld(cs_main);

    unsigned int flags = SCRIPT_VERIFY_NONE;

    // Start enforcing P2SH (BIP16)
    if (pindex->nHeight >= consensusparams.BIP16Height) {
        flags |= SCRIPT_VERIFY_P2SH;
    }

    // Start enforcing the DERSIG (BIP66) rule
    if (pindex->nHeight >= consensusparams.BIP66Height) {
        flags |= SCRIPT_VERIFY_DERSIG;
    }

    // Start enforcing CHECKLOCKTIMEVERIFY (BIP65) rule
    if (pindex->nHeight >= consensusparams.BIP65Height) {
        flags |= SCRIPT_VERIFY_CHECKLOCKTIMEVERIFY;
    }

    // Start enforcing BIP68 (sequence locks) and BIP112 (CHECKSEQUENCEVERIFY) using versionbits logic.
    if (VersionBitsState(pindex->pprev, consensusparams, Consensus::DEPLOYMENT_CSV, versionbitscache) == THRESHOLD_ACTIVE) {
        flags |= SCRIPT_VERIFY_CHECKSEQUENCEVERIFY;
    }

    // Start enforcing WITNESS rules using versionbits logic.
    if (IsWitnessEnabled(pindex->pprev, consensusparams)) {
        flags |= SCRIPT_VERIFY_WITNESS;
        flags |= SCRIPT_VERIFY_NULLDUMMY;
    }

    return flags;
}



static int64_t nTimeCheck = 0;
static int64_t nTimeForks = 0;
static int64_t nTimeVerify = 0;
static int64_t nTimeConnect = 0;
static int64_t nTimeIndex = 0;
static int64_t nTimeCallbacks = 0;
static int64_t nTimeTotal = 0;
static int64_t nBlocksTotal = 0;

/** Apply the effects of this block (with given index) on the UTXO set represented by coins.
 *  Validity checks that depend on the UTXO set are also done; ConnectBlock()
 *  can fail if those validity checks fail (among other reasons). */
bool CChainState::ConnectBlock(const CBlock& block, CValidationState& state, CBlockIndex* pindex,
                  CCoinsViewCache& view, const CChainParams& chainparams, bool fJustCheck)
{
    AssertLockHeld(cs_main);
    assert(pindex);
    // pindex->phashBlock can be null if called by CreateNewBlock/TestBlockValidity
    assert((pindex->phashBlock == nullptr) ||
           (*pindex->phashBlock == block.GetHash()));
    int64_t nTimeStart = GetTimeMicros();

    // Check it again in case a previous version let a bad block in
    // NOTE: We don't currently (re-)invoke ContextualCheckBlock() or
    // ContextualCheckBlockHeader() here. This means that if we add a new
    // consensus rule that is enforced in one of those two functions, then we
    // may have let in a block that violates the rule prior to updating the
    // software, and we would NOT be enforcing the rule here. Fully solving
    // upgrade from one software version to the next after a consensus rule
    // change is potentially tricky and issue-specific (see RewindBlockIndex()
    // for one general approach that was used for BIP 141 deployment).
    // Also, currently the rule against blocks more than 2 hours in the future
    // is enforced in ContextualCheckBlockHeader(); we wouldn't want to
    // re-enforce that rule here (at least until we make it impossible for
    // GetAdjustedTime() to go backward).
    if (!CheckBlock(block, state, chainparams.GetConsensus(), !fJustCheck, !fJustCheck))
        return error("%s: Consensus::CheckBlock: %s", __func__, FormatStateMessage(state));

    // verify that the view's current state corresponds to the previous block
    uint256 hashPrevBlock = pindex->pprev == nullptr ? uint256() : pindex->pprev->GetBlockHash();
    assert(hashPrevBlock == view.GetBestBlock());

    // Special case for the genesis block, skipping connection of its transactions
    // (its coinbase is unspendable)
    if (block.GetHash() == chainparams.GetConsensus().hashGenesisBlock) {
        if (!fJustCheck)
            view.SetBestBlock(pindex->GetBlockHash());
        return true;
    }

    nBlocksTotal++;

    bool fScriptChecks = true;
    if (!hashAssumeValid.IsNull()) {
        // We've been configured with the hash of a block which has been externally verified to have a valid history.
        // A suitable default value is included with the software and updated from time to time.  Because validity
        //  relative to a piece of software is an objective fact these defaults can be easily reviewed.
        // This setting doesn't force the selection of any particular chain but makes validating some faster by
        //  effectively caching the result of part of the verification.
        BlockMap::const_iterator  it = mapBlockIndex.find(hashAssumeValid);
        if (it != mapBlockIndex.end()) {
            if (it->second->GetAncestor(pindex->nHeight) == pindex &&
                pindexBestHeader->GetAncestor(pindex->nHeight) == pindex &&
                pindexBestHeader->nChainWork >= nMinimumChainWork) {
                // This block is a member of the assumed verified chain and an ancestor of the best header.
                // The equivalent time check discourages hash power from extorting the network via DOS attack
                //  into accepting an invalid block through telling users they must manually set assumevalid.
                //  Requiring a software change or burying the invalid block, regardless of the setting, makes
                //  it hard to hide the implication of the demand.  This also avoids having release candidates
                //  that are hardly doing any signature verification at all in testing without having to
                //  artificially set the default assumed verified block further back.
                // The test against nMinimumChainWork prevents the skipping when denied access to any chain at
                //  least as good as the expected chain.
                fScriptChecks = (GetBlockProofEquivalentTime(*pindexBestHeader, *pindex, *pindexBestHeader, chainparams.GetConsensus()) <= 60 * 60 * 24 * 7 * 2);
            }
        }
    }

    int64_t nTime1 = GetTimeMicros(); nTimeCheck += nTime1 - nTimeStart;
    LogPrint(BCLog::BENCH, "    - Sanity checks: %.2fms [%.2fs (%.2fms/blk)]\n", MILLI * (nTime1 - nTimeStart), nTimeCheck * MICRO, nTimeCheck * MILLI / nBlocksTotal);

    // Do not allow blocks that contain transactions which 'overwrite' older transactions,
    // unless those are already completely spent.
    // If such overwrites are allowed, coinbases and transactions depending upon those
    // can be duplicated to remove the ability to spend the first instance -- even after
    // being sent to another address.
    // See BIP30 and http://r6.ca/blog/20120206T005236Z.html for more information.
    // This logic is not necessary for memory pool transactions, as AcceptToMemoryPool
    // already refuses previously-known transaction ids entirely.
    // This rule was originally applied to all blocks with a timestamp after March 15, 2012, 0:00 UTC.
    // Now that the whole chain is irreversibly beyond that time it is applied to all blocks except the
    // two in the chain that violate it. This prevents exploiting the issue against nodes during their
    // initial block download.
    bool fEnforceBIP30 = (!pindex->phashBlock) || // Enforce on CreateNewBlock invocations which don't have a hash.
                          !((pindex->nHeight==91842 && pindex->GetBlockHash() == uint256S("0x00000000000a4d0a398161ffc163c503763b1f4360639393e0e4c8e300e0caec")) ||
                           (pindex->nHeight==91880 && pindex->GetBlockHash() == uint256S("0x00000000000743f190a18c5577a3c2d2a1f610ae9601ac046a38084ccb7cd721")));

    // Once BIP34 activated it was not possible to create new duplicate coinbases and thus other than starting
    // with the 2 existing duplicate coinbase pairs, not possible to create overwriting txs.  But by the
    // time BIP34 activated, in each of the existing pairs the duplicate coinbase had overwritten the first
    // before the first had been spent.  Since those coinbases are sufficiently buried its no longer possible to create further
    // duplicate transactions descending from the known pairs either.
    // If we're on the known chain at height greater than where BIP34 activated, we can save the db accesses needed for the BIP30 check.
    assert(pindex->pprev);
    CBlockIndex *pindexBIP34height = pindex->pprev->GetAncestor(chainparams.GetConsensus().BIP34Height);
    //Only continue to enforce if we're below BIP34 activation height or the block hash at that height doesn't correspond.
    fEnforceBIP30 = fEnforceBIP30 && (!pindexBIP34height || !(pindexBIP34height->GetBlockHash() == chainparams.GetConsensus().BIP34Hash));

    if (fEnforceBIP30) {
        for (const auto& tx : block.vtx) {
            for (size_t o = 0; o < tx->vout.size(); o++) {
                if (view.HaveCoin(COutPoint(tx->GetHash(), o))) {
                    return state.DoS(100, error("ConnectBlock(): tried to overwrite transaction"),
                                     REJECT_INVALID, "bad-txns-BIP30");
                }
            }
        }
    }

    // Start enforcing BIP68 (sequence locks) and BIP112 (CHECKSEQUENCEVERIFY) using versionbits logic.
    int nLockTimeFlags = 0;
    if (VersionBitsState(pindex->pprev, chainparams.GetConsensus(), Consensus::DEPLOYMENT_CSV, versionbitscache) == THRESHOLD_ACTIVE) {
        nLockTimeFlags |= LOCKTIME_VERIFY_SEQUENCE;
    }

    // Get the script flags for this block
    unsigned int flags = GetBlockScriptFlags(pindex, chainparams.GetConsensus());

    int64_t nTime2 = GetTimeMicros(); nTimeForks += nTime2 - nTime1;
    LogPrint(BCLog::BENCH, "    - Fork checks: %.2fms [%.2fs (%.2fms/blk)]\n", MILLI * (nTime2 - nTime1), nTimeForks * MICRO, nTimeForks * MILLI / nBlocksTotal);

    CBlockUndo blockundo;

    CCheckQueueControl<CScriptCheck> control(fScriptChecks && nScriptCheckThreads ? &scriptcheckqueue : nullptr);

    std::vector<int> prevheights;
    CAmount nFees = 0;
    int nInputs = 0;
    int64_t nSigOpsCost = 0;
    blockundo.vtxundo.reserve(block.vtx.size() - 1);
    std::vector<PrecomputedTransactionData> txdata;
    txdata.reserve(block.vtx.size()); // Required so that pointers to individual PrecomputedTransactionData don't get invalidated
    for (unsigned int i = 0; i < block.vtx.size(); i++)
    {
        const CTransaction &tx = *(block.vtx[i]);

        nInputs += tx.vin.size();

        if (!tx.IsCoinBase())
        {
            CAmount txfee = 0;
            if (!Consensus::CheckTxInputs(tx, state, view, pindex->nHeight, txfee)) {
                return error("%s: Consensus::CheckTxInputs: %s, %s", __func__, tx.GetHash().ToString(), FormatStateMessage(state));
            }
            nFees += txfee;
            if (!MoneyRange(nFees)) {
                return state.DoS(100, error("%s: accumulated fee in the block out of range.", __func__),
                                 REJECT_INVALID, "bad-txns-accumulated-fee-outofrange");
            }

            // Check that transaction is BIP68 final
            // BIP68 lock checks (as opposed to nLockTime checks) must
            // be in ConnectBlock because they require the UTXO set
            prevheights.resize(tx.vin.size());
            for (size_t j = 0; j < tx.vin.size(); j++) {
                prevheights[j] = view.AccessCoin(tx.vin[j].prevout).nHeight;
            }

            if (!SequenceLocks(tx, nLockTimeFlags, &prevheights, *pindex)) {
                return state.DoS(100, error("%s: contains a non-BIP68-final transaction", __func__),
                                 REJECT_INVALID, "bad-txns-nonfinal");
            }
        }

        // GetTransactionSigOpCost counts 3 types of sigops:
        // * legacy (always)
        // * p2sh (when P2SH enabled in flags and excludes coinbase)
        // * witness (when witness enabled in flags and excludes coinbase)
        nSigOpsCost += GetTransactionSigOpCost(tx, view, flags);
        if (nSigOpsCost > MAX_BLOCK_SIGOPS_COST)
            return state.DoS(100, error("ConnectBlock(): too many sigops"),
                             REJECT_INVALID, "bad-blk-sigops");

        txdata.emplace_back(tx);
        if (!tx.IsCoinBase())
        {
            std::vector<CScriptCheck> vChecks;
            bool fCacheResults = fJustCheck; /* Don't cache results if we're actually connecting blocks (still consult the cache, though) */
            if (!CheckInputs(tx, state, view, fScriptChecks, flags, fCacheResults, fCacheResults, txdata[i], nScriptCheckThreads ? &vChecks : nullptr))
                return error("ConnectBlock(): CheckInputs on %s failed with %s",
                    tx.GetHash().ToString(), FormatStateMessage(state));
            control.Add(vChecks);
        }

        CTxUndo undoDummy;
        if (i > 0) {
            blockundo.vtxundo.push_back(CTxUndo());
        }
        UpdateCoins(tx, view, i == 0 ? undoDummy : blockundo.vtxundo.back(), pindex->nHeight);
    }
    int64_t nTime3 = GetTimeMicros(); nTimeConnect += nTime3 - nTime2;
    LogPrint(BCLog::BENCH, "      - Connect %u transactions: %.2fms (%.3fms/tx, %.3fms/txin) [%.2fs (%.2fms/blk)]\n", (unsigned)block.vtx.size(), MILLI * (nTime3 - nTime2), MILLI * (nTime3 - nTime2) / block.vtx.size(), nInputs <= 1 ? 0 : MILLI * (nTime3 - nTime2) / (nInputs-1), nTimeConnect * MICRO, nTimeConnect * MILLI / nBlocksTotal);

    CAmount blockReward = nFees + GetBlockSubsidy(pindex->nHeight, chainparams.GetConsensus());
    if (block.vtx[0]->GetValueOut() > blockReward)
        return state.DoS(100,
                         error("ConnectBlock(): coinbase pays too much (actual=%d vs limit=%d)",
                               block.vtx[0]->GetValueOut(), blockReward),
                               REJECT_INVALID, "bad-cb-amount");

    if (!control.Wait())
        return state.DoS(100, error("%s: CheckQueue failed", __func__), REJECT_INVALID, "block-validation-failed");
    int64_t nTime4 = GetTimeMicros(); nTimeVerify += nTime4 - nTime2;
    LogPrint(BCLog::BENCH, "    - Verify %u txins: %.2fms (%.3fms/txin) [%.2fs (%.2fms/blk)]\n", nInputs - 1, MILLI * (nTime4 - nTime2), nInputs <= 1 ? 0 : MILLI * (nTime4 - nTime2) / (nInputs-1), nTimeVerify * MICRO, nTimeVerify * MILLI / nBlocksTotal);

    if (fJustCheck)
        return true;

    if (!WriteUndoDataForBlock(blockundo, state, pindex, chainparams))
        return false;

    if (!pindex->IsValid(BLOCK_VALID_SCRIPTS)) {
        pindex->RaiseValidity(BLOCK_VALID_SCRIPTS);
        setDirtyBlockIndex.insert(pindex);
    }

    if (!WriteTxIndexDataForBlock(block, state, pindex))
        return false;

    assert(pindex->phashBlock);
    // add this block to the view's block chain
    view.SetBestBlock(pindex->GetBlockHash());

    int64_t nTime5 = GetTimeMicros(); nTimeIndex += nTime5 - nTime4;
    LogPrint(BCLog::BENCH, "    - Index writing: %.2fms [%.2fs (%.2fms/blk)]\n", MILLI * (nTime5 - nTime4), nTimeIndex * MICRO, nTimeIndex * MILLI / nBlocksTotal);

    int64_t nTime6 = GetTimeMicros(); nTimeCallbacks += nTime6 - nTime5;
    LogPrint(BCLog::BENCH, "    - Callbacks: %.2fms [%.2fs (%.2fms/blk)]\n", MILLI * (nTime6 - nTime5), nTimeCallbacks * MICRO, nTimeCallbacks * MILLI / nBlocksTotal);

    return true;
}

/**
 * Update the on-disk chain state.
 * The caches and indexes are flushed depending on the mode we're called with
 * if they're too large, if it's been a while since the last write,
 * or always and in all cases if we're in prune mode and are deleting files.
 */
bool static FlushStateToDisk(const CChainParams& chainparams, CValidationState &state, FlushStateMode mode, int nManualPruneHeight) {
    int64_t nMempoolUsage = mempool.DynamicMemoryUsage();
    LOCK(cs_main);
    static int64_t nLastWrite = 0;
    static int64_t nLastFlush = 0;
    static int64_t nLastSetChain = 0;
    std::set<int> setFilesToPrune;
    bool fFlushForPrune = false;
    bool fDoFullFlush = false;
    int64_t nNow = 0;
    try {
    {
        LOCK(cs_LastBlockFile);
        if (fPruneMode && (fCheckForPruning || nManualPruneHeight > 0) && !fReindex) {
            if (nManualPruneHeight > 0) {
                FindFilesToPruneManual(setFilesToPrune, nManualPruneHeight);
            } else {
                FindFilesToPrune(setFilesToPrune, chainparams.PruneAfterHeight());
                fCheckForPruning = false;
            }
            if (!setFilesToPrune.empty()) {
                fFlushForPrune = true;
                if (!fHavePruned) {
                    pblocktree->WriteFlag("prunedblockfiles", true);
                    fHavePruned = true;
                }
            }
        }
        nNow = GetTimeMicros();
        // Avoid writing/flushing immediately after startup.
        if (nLastWrite == 0) {
            nLastWrite = nNow;
        }
        if (nLastFlush == 0) {
            nLastFlush = nNow;
        }
        if (nLastSetChain == 0) {
            nLastSetChain = nNow;
        }
        int64_t nMempoolSizeMax = gArgs.GetArg("-maxmempool", DEFAULT_MAX_MEMPOOL_SIZE) * 1000000;
        int64_t cacheSize = pcoinsTip->DynamicMemoryUsage();
        int64_t nTotalSpace = nCoinCacheUsage + std::max<int64_t>(nMempoolSizeMax - nMempoolUsage, 0);
        // The cache is large and we're within 10% and 10 MiB of the limit, but we have time now (not in the middle of a block processing).
        bool fCacheLarge = mode == FLUSH_STATE_PERIODIC && cacheSize > std::max((9 * nTotalSpace) / 10, nTotalSpace - MAX_BLOCK_COINSDB_USAGE * 1024 * 1024);
        // The cache is over the limit, we have to write now.
        bool fCacheCritical = mode == FLUSH_STATE_IF_NEEDED && cacheSize > nTotalSpace;
        // It's been a while since we wrote the block index to disk. Do this frequently, so we don't need to redownload after a crash.
        bool fPeriodicWrite = mode == FLUSH_STATE_PERIODIC && nNow > nLastWrite + (int64_t)DATABASE_WRITE_INTERVAL * 1000000;
        // It's been very long since we flushed the cache. Do this infrequently, to optimize cache usage.
        bool fPeriodicFlush = mode == FLUSH_STATE_PERIODIC && nNow > nLastFlush + (int64_t)DATABASE_FLUSH_INTERVAL * 1000000;
        // Combine all conditions that result in a full cache flush.
        fDoFullFlush = (mode == FLUSH_STATE_ALWAYS) || fCacheLarge || fCacheCritical || fPeriodicFlush || fFlushForPrune;
        // Write blocks and block index to disk.
        if (fDoFullFlush || fPeriodicWrite) {
            // Depend on nMinDiskSpace to ensure we can write block index
            if (!CheckDiskSpace(0))
                return state.Error("out of disk space");
            // First make sure all block and undo data is flushed to disk.
            FlushBlockFile();
            // Then update all block file information (which may refer to block and undo files).
            {
                std::vector<std::pair<int, const CBlockFileInfo*> > vFiles;
                vFiles.reserve(setDirtyFileInfo.size());
                for (std::set<int>::iterator it = setDirtyFileInfo.begin(); it != setDirtyFileInfo.end(); ) {
                    vFiles.push_back(std::make_pair(*it, &vinfoBlockFile[*it]));
                    setDirtyFileInfo.erase(it++);
                }
                std::vector<const CBlockIndex*> vBlocks;
                vBlocks.reserve(setDirtyBlockIndex.size());
                for (std::set<CBlockIndex*>::iterator it = setDirtyBlockIndex.begin(); it != setDirtyBlockIndex.end(); ) {
                    vBlocks.push_back(*it);
                    setDirtyBlockIndex.erase(it++);
                }
                if (!pblocktree->WriteBatchSync(vFiles, nLastBlockFile, vBlocks)) {
                    return AbortNode(state, "Failed to write to block index database");
                }
            }
            // Finally remove any pruned files
            if (fFlushForPrune)
                UnlinkPrunedFiles(setFilesToPrune);
            nLastWrite = nNow;
        }
        // Flush best chain related state. This can only be done if the blocks / block index write was also done.
        if (fDoFullFlush) {
            // Typical Coin structures on disk are around 48 bytes in size.
            // Pushing a new one to the database can cause it to be written
            // twice (once in the log, and once in the tables). This is already
            // an overestimation, as most will delete an existing entry or
            // overwrite one. Still, use a conservative safety factor of 2.
            if (!CheckDiskSpace(48 * 2 * 2 * pcoinsTip->GetCacheSize()))
                return state.Error("out of disk space");
            // Flush the chainstate (which may refer to block index entries).
            if (!pcoinsTip->Flush())
                return AbortNode(state, "Failed to write to coin database");
            nLastFlush = nNow;
        }
    }
    if (fDoFullFlush || ((mode == FLUSH_STATE_ALWAYS || mode == FLUSH_STATE_PERIODIC) && nNow > nLastSetChain + (int64_t)DATABASE_WRITE_INTERVAL * 1000000)) {
        // Update best block in wallet (so we can detect restored wallets).
        GetMainSignals().SetBestChain(chainActive.GetLocator());
        nLastSetChain = nNow;
    }
    } catch (const std::runtime_error& e) {
        return AbortNode(state, std::string("System error while flushing: ") + e.what());
    }
    return true;
}

void FlushStateToDisk() {
    CValidationState state;
    const CChainParams& chainparams = Params();
    FlushStateToDisk(chainparams, state, FLUSH_STATE_ALWAYS);
}

void PruneAndFlush() {
    CValidationState state;
    fCheckForPruning = true;
    const CChainParams& chainparams = Params();
    FlushStateToDisk(chainparams, state, FLUSH_STATE_NONE);
}

static void DoWarning(const std::string& strWarning)
{
    static bool fWarned = false;
    SetMiscWarning(strWarning);
    if (!fWarned) {
        AlertNotify(strWarning);
        fWarned = true;
    }
}

/** Check warning conditions and do some notifications on new chain tip set. */
void static UpdateTip(const CBlockIndex *pindexNew, const CChainParams& chainParams) {
    // New best block
    mempool.AddTransactionsUpdated(1);

    cvBlockChange.notify_all();

    std::vector<std::string> warningMessages;
    if (!IsInitialBlockDownload())
    {
        int nUpgraded = 0;
        const CBlockIndex* pindex = pindexNew;
        for (int bit = 0; bit < VERSIONBITS_NUM_BITS; bit++) {
            WarningBitsConditionChecker checker(bit);
            ThresholdState state = checker.GetStateFor(pindex, chainParams.GetConsensus(), warningcache[bit]);
            if (state == THRESHOLD_ACTIVE || state == THRESHOLD_LOCKED_IN) {
                const std::string strWarning = strprintf(_("Warning: unknown new rules activated (versionbit %i)"), bit);
                if (state == THRESHOLD_ACTIVE) {
                    DoWarning(strWarning);
                } else {
                    warningMessages.push_back(strWarning);
                }
            }
        }
        // Check the version of the last 100 blocks to see if we need to upgrade:
        for (int i = 0; i < 100 && pindex != nullptr; i++)
        {
            int32_t nExpectedVersion = ComputeBlockVersion(pindex->pprev, chainParams.GetConsensus());
            if (pindex->nVersion > VERSIONBITS_LAST_OLD_BLOCK_VERSION && (pindex->nVersion & ~nExpectedVersion) != 0)
                ++nUpgraded;
            pindex = pindex->pprev;
        }
        if (nUpgraded > 0)
            warningMessages.push_back(strprintf(_("%d of last 100 blocks have unexpected version"), nUpgraded));
        if (nUpgraded > 100/2)
        {
            std::string strWarning = _("Warning: Unknown block versions being mined! It's possible unknown rules are in effect");
            // notify GetWarnings(), called by Qt and the JSON-RPC code to warn the user:
            DoWarning(strWarning);
        }
    }
    LogPrintf("%s: new best=%s height=%d version=0x%08x log2_work=%.8g tx=%lu date='%s' progress=%f cache=%.1fMiB(%utxo)", __func__,
      pindexNew->GetBlockHash().ToString(), pindexNew->nHeight, pindexNew->nVersion,
      log(pindexNew->nChainWork.getdouble())/log(2.0), (unsigned long)pindexNew->nChainTx,
      DateTimeStrFormat("%Y-%m-%d %H:%M:%S", pindexNew->GetBlockTime()),
      GuessVerificationProgress(chainParams.TxData(), pindexNew), pcoinsTip->DynamicMemoryUsage() * (1.0 / (1<<20)), pcoinsTip->GetCacheSize());
    if (!warningMessages.empty())
        LogPrintf(" warning='%s'", boost::algorithm::join(warningMessages, ", "));
    LogPrintf("\n");

}

/** Disconnect chainActive's tip.
  * After calling, the mempool will be in an inconsistent state, with
  * transactions from disconnected blocks being added to disconnectpool.  You
  * should make the mempool consistent again by calling UpdateMempoolForReorg.
  * with cs_main held.
  *
  * If disconnectpool is nullptr, then no disconnected transactions are added to
  * disconnectpool (note that the caller is responsible for mempool consistency
  * in any case).
  */
bool CChainState::DisconnectTip(CValidationState& state, const CChainParams& chainparams, DisconnectedBlockTransactions *disconnectpool)
{
    CBlockIndex *pindexDelete = chainActive.Tip();
    assert(pindexDelete);
    // Read block from disk.
    std::shared_ptr<CBlock> pblock = std::make_shared<CBlock>();
    CBlock& block = *pblock;
    if (!ReadBlockFromDisk(block, pindexDelete, chainparams.GetConsensus()))
        return AbortNode(state, "Failed to read block");
    // Apply the block atomically to the chain state.
    int64_t nStart = GetTimeMicros();
    {
        CCoinsViewCache view(pcoinsTip.get());
        assert(view.GetBestBlock() == pindexDelete->GetBlockHash());
        if (DisconnectBlock(block, pindexDelete, view) != DISCONNECT_OK)
            return error("DisconnectTip(): DisconnectBlock %s failed", pindexDelete->GetBlockHash().ToString());
        bool flushed = view.Flush();
        assert(flushed);
    }
    LogPrint(BCLog::BENCH, "- Disconnect block: %.2fms\n", (GetTimeMicros() - nStart) * MILLI);
    // Write the chain state to disk, if necessary.
    if (!FlushStateToDisk(chainparams, state, FLUSH_STATE_IF_NEEDED))
        return false;

    if (disconnectpool) {
        // Save transactions to re-add to mempool at end of reorg
        for (auto it = block.vtx.rbegin(); it != block.vtx.rend(); ++it) {
            disconnectpool->addTransaction(*it);
        }
        while (disconnectpool->DynamicMemoryUsage() > MAX_DISCONNECTED_TX_POOL_SIZE * 1000) {
            // Drop the earliest entry, and remove its children from the mempool.
            auto it = disconnectpool->queuedTx.get<insertion_order>().begin();
            mempool.removeRecursive(**it, MemPoolRemovalReason::REORG);
            disconnectpool->removeEntry(it);
        }
    }

    chainActive.SetTip(pindexDelete->pprev);

    UpdateTip(pindexDelete->pprev, chainparams);
    // Let wallets know transactions went from 1-confirmed to
    // 0-confirmed or conflicted:
    GetMainSignals().BlockDisconnected(pblock);
    return true;
}

static int64_t nTimeReadFromDisk = 0;
static int64_t nTimeConnectTotal = 0;
static int64_t nTimeFlush = 0;
static int64_t nTimeChainState = 0;
static int64_t nTimePostConnect = 0;

struct PerBlockConnectTrace {
    CBlockIndex* pindex = nullptr;
    std::shared_ptr<const CBlock> pblock;
    std::shared_ptr<std::vector<CTransactionRef>> conflictedTxs;
    PerBlockConnectTrace() : conflictedTxs(std::make_shared<std::vector<CTransactionRef>>()) {}
};
/**
 * Used to track blocks whose transactions were applied to the UTXO state as a
 * part of a single ActivateBestChainStep call.
 *
 * This class also tracks transactions that are removed from the mempool as
 * conflicts (per block) and can be used to pass all those transactions
 * through SyncTransaction.
 *
 * This class assumes (and asserts) that the conflicted transactions for a given
 * block are added via mempool callbacks prior to the BlockConnected() associated
 * with those transactions. If any transactions are marked conflicted, it is
 * assumed that an associated block will always be added.
 *
 * This class is single-use, once you call GetBlocksConnected() you have to throw
 * it away and make a new one.
 */
class ConnectTrace {
private:
    std::vector<PerBlockConnectTrace> blocksConnected;
    CTxMemPool &pool;

public:
    explicit ConnectTrace(CTxMemPool &_pool) : blocksConnected(1), pool(_pool) {
        pool.NotifyEntryRemoved.connect(boost::bind(&ConnectTrace::NotifyEntryRemoved, this, _1, _2));
    }

    ~ConnectTrace() {
        pool.NotifyEntryRemoved.disconnect(boost::bind(&ConnectTrace::NotifyEntryRemoved, this, _1, _2));
    }

    void BlockConnected(CBlockIndex* pindex, std::shared_ptr<const CBlock> pblock) {
        assert(!blocksConnected.back().pindex);
        assert(pindex);
        assert(pblock);
        blocksConnected.back().pindex = pindex;
        blocksConnected.back().pblock = std::move(pblock);
        blocksConnected.emplace_back();
    }

    std::vector<PerBlockConnectTrace>& GetBlocksConnected() {
        // We always keep one extra block at the end of our list because
        // blocks are added after all the conflicted transactions have
        // been filled in. Thus, the last entry should always be an empty
        // one waiting for the transactions from the next block. We pop
        // the last entry here to make sure the list we return is sane.
        assert(!blocksConnected.back().pindex);
        assert(blocksConnected.back().conflictedTxs->empty());
        blocksConnected.pop_back();
        return blocksConnected;
    }

    void NotifyEntryRemoved(CTransactionRef txRemoved, MemPoolRemovalReason reason) {
        assert(!blocksConnected.back().pindex);
        if (reason == MemPoolRemovalReason::CONFLICT) {
            blocksConnected.back().conflictedTxs->emplace_back(std::move(txRemoved));
        }
    }
};

/**
 * Connect a new block to chainActive. pblock is either nullptr or a pointer to a CBlock
 * corresponding to pindexNew, to bypass loading it again from disk.
 *
 * The block is added to connectTrace if connection succeeds.
 */
bool CChainState::ConnectTip(CValidationState& state, const CChainParams& chainparams, CBlockIndex* pindexNew, const std::shared_ptr<const CBlock>& pblock, ConnectTrace& connectTrace, DisconnectedBlockTransactions &disconnectpool)
{
    assert(pindexNew->pprev == chainActive.Tip());
    // Read block from disk.
    int64_t nTime1 = GetTimeMicros();
    std::shared_ptr<const CBlock> pthisBlock;
    if (!pblock) {
        std::shared_ptr<CBlock> pblockNew = std::make_shared<CBlock>();
        if (!ReadBlockFromDisk(*pblockNew, pindexNew, chainparams.GetConsensus()))
            return AbortNode(state, "Failed to read block");
        pthisBlock = pblockNew;
    } else {
        pthisBlock = pblock;
    }
    const CBlock& blockConnecting = *pthisBlock;
    // Apply the block atomically to the chain state.
    int64_t nTime2 = GetTimeMicros(); nTimeReadFromDisk += nTime2 - nTime1;
    int64_t nTime3;
    LogPrint(BCLog::BENCH, "  - Load block from disk: %.2fms [%.2fs]\n", (nTime2 - nTime1) * MILLI, nTimeReadFromDisk * MICRO);
    {
        CCoinsViewCache view(pcoinsTip.get());
        bool rv = ConnectBlock(blockConnecting, state, pindexNew, view, chainparams);
        GetMainSignals().BlockChecked(blockConnecting, state);
        if (!rv) {
            if (state.IsInvalid())
                InvalidBlockFound(pindexNew, state);
            return error("ConnectTip(): ConnectBlock %s failed", pindexNew->GetBlockHash().ToString());
        }
        nTime3 = GetTimeMicros(); nTimeConnectTotal += nTime3 - nTime2;
        LogPrint(BCLog::BENCH, "  - Connect total: %.2fms [%.2fs (%.2fms/blk)]\n", (nTime3 - nTime2) * MILLI, nTimeConnectTotal * MICRO, nTimeConnectTotal * MILLI / nBlocksTotal);
        bool flushed = view.Flush();
        assert(flushed);
    }
    int64_t nTime4 = GetTimeMicros(); nTimeFlush += nTime4 - nTime3;
    LogPrint(BCLog::BENCH, "  - Flush: %.2fms [%.2fs (%.2fms/blk)]\n", (nTime4 - nTime3) * MILLI, nTimeFlush * MICRO, nTimeFlush * MILLI / nBlocksTotal);
    // Write the chain state to disk, if necessary.
    if (!FlushStateToDisk(chainparams, state, FLUSH_STATE_IF_NEEDED))
        return false;
    int64_t nTime5 = GetTimeMicros(); nTimeChainState += nTime5 - nTime4;
    LogPrint(BCLog::BENCH, "  - Writing chainstate: %.2fms [%.2fs (%.2fms/blk)]\n", (nTime5 - nTime4) * MILLI, nTimeChainState * MICRO, nTimeChainState * MILLI / nBlocksTotal);
    // Remove conflicting transactions from the mempool.;
    mempool.removeForBlock(blockConnecting.vtx, pindexNew->nHeight);
    disconnectpool.removeForBlock(blockConnecting.vtx);
    // Update chainActive & related variables.
    chainActive.SetTip(pindexNew);
    UpdateTip(pindexNew, chainparams);

    int64_t nTime6 = GetTimeMicros(); nTimePostConnect += nTime6 - nTime5; nTimeTotal += nTime6 - nTime1;
    LogPrint(BCLog::BENCH, "  - Connect postprocess: %.2fms [%.2fs (%.2fms/blk)]\n", (nTime6 - nTime5) * MILLI, nTimePostConnect * MICRO, nTimePostConnect * MILLI / nBlocksTotal);
    LogPrint(BCLog::BENCH, "- Connect block: %.2fms [%.2fs (%.2fms/blk)]\n", (nTime6 - nTime1) * MILLI, nTimeTotal * MICRO, nTimeTotal * MILLI / nBlocksTotal);

    connectTrace.BlockConnected(pindexNew, std::move(pthisBlock));
    return true;
}

/**
 * Return the tip of the chain with the most work in it, that isn't
 * known to be invalid (it's however far from certain to be valid).
 */
CBlockIndex* CChainState::FindMostWorkChain() {
    do {
        CBlockIndex *pindexNew = nullptr;

        // Find the best candidate header.
        {
            std::set<CBlockIndex*, CBlockIndexWorkComparator>::reverse_iterator it = setBlockIndexCandidates.rbegin();
            if (it == setBlockIndexCandidates.rend())
                return nullptr;
            pindexNew = *it;
        }

        // Check whether all blocks on the path between the currently active chain and the candidate are valid.
        // Just going until the active chain is an optimization, as we know all blocks in it are valid already.
        CBlockIndex *pindexTest = pindexNew;
        bool fInvalidAncestor = false;
        while (pindexTest && !chainActive.Contains(pindexTest)) {
            assert(pindexTest->nChainTx || pindexTest->nHeight == 0);

            // Pruned nodes may have entries in setBlockIndexCandidates for
            // which block files have been deleted.  Remove those as candidates
            // for the most work chain if we come across them; we can't switch
            // to a chain unless we have all the non-active-chain parent blocks.
            bool fFailedChain = pindexTest->nStatus & BLOCK_FAILED_MASK;
            bool fMissingData = !(pindexTest->nStatus & BLOCK_HAVE_DATA);
            if (fFailedChain || fMissingData) {
                // Candidate chain is not usable (either invalid or missing data)
                if (fFailedChain && (pindexBestInvalid == nullptr || pindexNew->nChainWork > pindexBestInvalid->nChainWork))
                    pindexBestInvalid = pindexNew;
                CBlockIndex *pindexFailed = pindexNew;
                // Remove the entire chain from the set.
                while (pindexTest != pindexFailed) {
                    if (fFailedChain) {
                        pindexFailed->nStatus |= BLOCK_FAILED_CHILD;
                    } else if (fMissingData) {
                        // If we're missing data, then add back to mapBlocksUnlinked,
                        // so that if the block arrives in the future we can try adding
                        // to setBlockIndexCandidates again.
                        mapBlocksUnlinked.insert(std::make_pair(pindexFailed->pprev, pindexFailed));
                    }
                    setBlockIndexCandidates.erase(pindexFailed);
                    pindexFailed = pindexFailed->pprev;
                }
                setBlockIndexCandidates.erase(pindexTest);
                fInvalidAncestor = true;
                break;
            }
            pindexTest = pindexTest->pprev;
        }
        if (!fInvalidAncestor)
            return pindexNew;
    } while(true);
}

/** Delete all entries in setBlockIndexCandidates that are worse than the current tip. */
void CChainState::PruneBlockIndexCandidates() {
    // Note that we can't delete the current block itself, as we may need to return to it later in case a
    // reorganization to a better block fails.
    std::set<CBlockIndex*, CBlockIndexWorkComparator>::iterator it = setBlockIndexCandidates.begin();
    while (it != setBlockIndexCandidates.end() && setBlockIndexCandidates.value_comp()(*it, chainActive.Tip())) {
        setBlockIndexCandidates.erase(it++);
    }
    // Either the current tip or a successor of it we're working towards is left in setBlockIndexCandidates.
    assert(!setBlockIndexCandidates.empty());
}

/**
 * Try to make some progress towards making pindexMostWork the active block.
 * pblock is either nullptr or a pointer to a CBlock corresponding to pindexMostWork.
 */
bool CChainState::ActivateBestChainStep(CValidationState& state, const CChainParams& chainparams, CBlockIndex* pindexMostWork, const std::shared_ptr<const CBlock>& pblock, bool& fInvalidFound, ConnectTrace& connectTrace)
{
    AssertLockHeld(cs_main);
    const CBlockIndex *pindexOldTip = chainActive.Tip();
    const CBlockIndex *pindexFork = chainActive.FindFork(pindexMostWork);

    // Disconnect active blocks which are no longer in the best chain.
    bool fBlocksDisconnected = false;
    DisconnectedBlockTransactions disconnectpool;
    while (chainActive.Tip() && chainActive.Tip() != pindexFork) {
        if (!DisconnectTip(state, chainparams, &disconnectpool)) {
            // This is likely a fatal error, but keep the mempool consistent,
            // just in case. Only remove from the mempool in this case.
            UpdateMempoolForReorg(disconnectpool, false);
            return false;
        }
        fBlocksDisconnected = true;
    }

    // Build list of new blocks to connect.
    std::vector<CBlockIndex*> vpindexToConnect;
    bool fContinue = true;
    int nHeight = pindexFork ? pindexFork->nHeight : -1;
    while (fContinue && nHeight != pindexMostWork->nHeight) {
        // Don't iterate the entire list of potential improvements toward the best tip, as we likely only need
        // a few blocks along the way.
        int nTargetHeight = std::min(nHeight + 32, pindexMostWork->nHeight);
        vpindexToConnect.clear();
        vpindexToConnect.reserve(nTargetHeight - nHeight);
        CBlockIndex *pindexIter = pindexMostWork->GetAncestor(nTargetHeight);
        while (pindexIter && pindexIter->nHeight != nHeight) {
            vpindexToConnect.push_back(pindexIter);
            pindexIter = pindexIter->pprev;
        }
        nHeight = nTargetHeight;

        // Connect new blocks.
        for (CBlockIndex *pindexConnect : reverse_iterate(vpindexToConnect)) {
            if (!ConnectTip(state, chainparams, pindexConnect, pindexConnect == pindexMostWork ? pblock : std::shared_ptr<const CBlock>(), connectTrace, disconnectpool)) {
                if (state.IsInvalid()) {
                    // The block violates a consensus rule.
                    if (!state.CorruptionPossible())
                        InvalidChainFound(vpindexToConnect.back());
                    state = CValidationState();
                    fInvalidFound = true;
                    fContinue = false;
                    break;
                } else {
                    // A system error occurred (disk space, database error, ...).
                    // Make the mempool consistent with the current tip, just in case
                    // any observers try to use it before shutdown.
                    UpdateMempoolForReorg(disconnectpool, false);
                    return false;
                }
            } else {
                PruneBlockIndexCandidates();
                if (!pindexOldTip || chainActive.Tip()->nChainWork > pindexOldTip->nChainWork) {
                    // We're in a better position than we were. Return temporarily to release the lock.
                    fContinue = false;
                    break;
                }
            }
        }
    }

    if (fBlocksDisconnected) {
        // If any blocks were disconnected, disconnectpool may be non empty.  Add
        // any disconnected transactions back to the mempool.
        UpdateMempoolForReorg(disconnectpool, true);
    }
    mempool.check(pcoinsTip.get());

    // Callbacks/notifications for a new best chain.
    if (fInvalidFound)
        CheckForkWarningConditionsOnNewFork(vpindexToConnect.back());
    else
        CheckForkWarningConditions();

    return true;
}

static void NotifyHeaderTip() {
    bool fNotify = false;
    bool fInitialBlockDownload = false;
    static CBlockIndex* pindexHeaderOld = nullptr;
    CBlockIndex* pindexHeader = nullptr;
    {
        LOCK(cs_main);
        pindexHeader = pindexBestHeader;

        if (pindexHeader != pindexHeaderOld) {
            fNotify = true;
            fInitialBlockDownload = IsInitialBlockDownload();
            pindexHeaderOld = pindexHeader;
        }
    }
    // Send block tip changed notifications without cs_main
    if (fNotify) {
        uiInterface.NotifyHeaderTip(fInitialBlockDownload, pindexHeader);
    }
}

/**
 * Make the best chain active, in multiple steps. The result is either failure
 * or an activated best chain. pblock is either nullptr or a pointer to a block
 * that is already loaded (to avoid loading it again from disk).
 */
bool CChainState::ActivateBestChain(CValidationState &state, const CChainParams& chainparams, std::shared_ptr<const CBlock> pblock) {
    // Note that while we're often called here from ProcessNewBlock, this is
    // far from a guarantee. Things in the P2P/RPC will often end up calling
    // us in the middle of ProcessNewBlock - do not assume pblock is set
    // sanely for performance or correctness!
    AssertLockNotHeld(cs_main);

    CBlockIndex *pindexMostWork = nullptr;
    CBlockIndex *pindexNewTip = nullptr;
    int nStopAtHeight = gArgs.GetArg("-stopatheight", DEFAULT_STOPATHEIGHT);
    do {
        boost::this_thread::interruption_point();

        if (GetMainSignals().CallbacksPending() > 10) {
            // Block until the validation queue drains. This should largely
            // never happen in normal operation, however may happen during
            // reindex, causing memory blowup  if we run too far ahead.
            SyncWithValidationInterfaceQueue();
        }

        const CBlockIndex *pindexFork;
        bool fInitialDownload;
        {
            LOCK(cs_main);
            ConnectTrace connectTrace(mempool); // Destructed before cs_main is unlocked

            CBlockIndex *pindexOldTip = chainActive.Tip();
            if (pindexMostWork == nullptr) {
                pindexMostWork = FindMostWorkChain();
            }

            // Whether we have anything to do at all.
            if (pindexMostWork == nullptr || pindexMostWork == chainActive.Tip())
                return true;

            bool fInvalidFound = false;
            std::shared_ptr<const CBlock> nullBlockPtr;
            if (!ActivateBestChainStep(state, chainparams, pindexMostWork, pblock && pblock->GetHash() == pindexMostWork->GetBlockHash() ? pblock : nullBlockPtr, fInvalidFound, connectTrace))
                return false;

            if (fInvalidFound) {
                // Wipe cache, we may need another branch now.
                pindexMostWork = nullptr;
            }
            pindexNewTip = chainActive.Tip();
            pindexFork = chainActive.FindFork(pindexOldTip);
            fInitialDownload = IsInitialBlockDownload();

            for (const PerBlockConnectTrace& trace : connectTrace.GetBlocksConnected()) {
                assert(trace.pblock && trace.pindex);
                GetMainSignals().BlockConnected(trace.pblock, trace.pindex, trace.conflictedTxs);
            }
        }
        // When we reach this point, we switched to a new tip (stored in pindexNewTip).

        // Notifications/callbacks that can run without cs_main

        // Notify external listeners about the new tip.
        GetMainSignals().UpdatedBlockTip(pindexNewTip, pindexFork, fInitialDownload);

        // Always notify the UI if a new block tip was connected
        if (pindexFork != pindexNewTip) {
            uiInterface.NotifyBlockTip(fInitialDownload, pindexNewTip);
        }

        if (nStopAtHeight && pindexNewTip && pindexNewTip->nHeight >= nStopAtHeight) StartShutdown();

        // We check shutdown only after giving ActivateBestChainStep a chance to run once so that we
        // never shutdown before connecting the genesis block during LoadChainTip(). Previously this
        // caused an assert() failure during shutdown in such cases as the UTXO DB flushing checks
        // that the best block hash is non-null.
        if (ShutdownRequested())
            break;
    } while (pindexNewTip != pindexMostWork);
    CheckBlockIndex(chainparams.GetConsensus());

    // Write changes periodically to disk, after relay.
    if (!FlushStateToDisk(chainparams, state, FLUSH_STATE_PERIODIC)) {
        return false;
    }

    return true;
}
bool ActivateBestChain(CValidationState &state, const CChainParams& chainparams, std::shared_ptr<const CBlock> pblock) {
    return g_chainstate.ActivateBestChain(state, chainparams, std::move(pblock));
}

bool CChainState::PreciousBlock(CValidationState& state, const CChainParams& params, CBlockIndex *pindex)
{
    {
        LOCK(cs_main);
        if (pindex->nChainWork < chainActive.Tip()->nChainWork) {
            // Nothing to do, this block is not at the tip.
            return true;
        }
        if (chainActive.Tip()->nChainWork > nLastPreciousChainwork) {
            // The chain has been extended since the last call, reset the counter.
            nBlockReverseSequenceId = -1;
        }
        nLastPreciousChainwork = chainActive.Tip()->nChainWork;
        setBlockIndexCandidates.erase(pindex);
        pindex->nSequenceId = nBlockReverseSequenceId;
        if (nBlockReverseSequenceId > std::numeric_limits<int32_t>::min()) {
            // We can't keep reducing the counter if somebody really wants to
            // call preciousblock 2**31-1 times on the same set of tips...
            nBlockReverseSequenceId--;
        }
        if (pindex->IsValid(BLOCK_VALID_TRANSACTIONS) && pindex->nChainTx) {
            setBlockIndexCandidates.insert(pindex);
            PruneBlockIndexCandidates();
        }
    }

    return ActivateBestChain(state, params, std::shared_ptr<const CBlock>());
}
bool PreciousBlock(CValidationState& state, const CChainParams& params, CBlockIndex *pindex) {
    return g_chainstate.PreciousBlock(state, params, pindex);
}

bool CChainState::InvalidateBlock(CValidationState& state, const CChainParams& chainparams, CBlockIndex *pindex)
{
    AssertLockHeld(cs_main);

    // We first disconnect backwards and then mark the blocks as invalid.
    // This prevents a case where pruned nodes may fail to invalidateblock
    // and be left unable to start as they have no tip candidates (as there
    // are no blocks that meet the "have data and are not invalid per
    // nStatus" criteria for inclusion in setBlockIndexCandidates).

    bool pindex_was_in_chain = false;
    CBlockIndex *invalid_walk_tip = chainActive.Tip();

    DisconnectedBlockTransactions disconnectpool;
    while (chainActive.Contains(pindex)) {
        pindex_was_in_chain = true;
        // ActivateBestChain considers blocks already in chainActive
        // unconditionally valid already, so force disconnect away from it.
        if (!DisconnectTip(state, chainparams, &disconnectpool)) {
            // It's probably hopeless to try to make the mempool consistent
            // here if DisconnectTip failed, but we can try.
            UpdateMempoolForReorg(disconnectpool, false);
            return false;
        }
    }

    // Now mark the blocks we just disconnected as descendants invalid
    // (note this may not be all descendants).
    while (pindex_was_in_chain && invalid_walk_tip != pindex) {
        invalid_walk_tip->nStatus |= BLOCK_FAILED_CHILD;
        setDirtyBlockIndex.insert(invalid_walk_tip);
        setBlockIndexCandidates.erase(invalid_walk_tip);
        invalid_walk_tip = invalid_walk_tip->pprev;
    }

    // Mark the block itself as invalid.
    pindex->nStatus |= BLOCK_FAILED_VALID;
    setDirtyBlockIndex.insert(pindex);
    setBlockIndexCandidates.erase(pindex);
    g_failed_blocks.insert(pindex);

    // DisconnectTip will add transactions to disconnectpool; try to add these
    // back to the mempool.
    UpdateMempoolForReorg(disconnectpool, true);

    // The resulting new best tip may not be in setBlockIndexCandidates anymore, so
    // add it again.
    BlockMap::iterator it = mapBlockIndex.begin();
    while (it != mapBlockIndex.end()) {
        if (it->second->IsValid(BLOCK_VALID_TRANSACTIONS) && it->second->nChainTx && !setBlockIndexCandidates.value_comp()(it->second, chainActive.Tip())) {
            setBlockIndexCandidates.insert(it->second);
        }
        it++;
    }

    InvalidChainFound(pindex);
    uiInterface.NotifyBlockTip(IsInitialBlockDownload(), pindex->pprev);
    return true;
}
bool InvalidateBlock(CValidationState& state, const CChainParams& chainparams, CBlockIndex *pindex) {
    return g_chainstate.InvalidateBlock(state, chainparams, pindex);
}

bool CChainState::ResetBlockFailureFlags(CBlockIndex *pindex) {
    AssertLockHeld(cs_main);

    int nHeight = pindex->nHeight;

    // Remove the invalidity flag from this block and all its descendants.
    BlockMap::iterator it = mapBlockIndex.begin();
    while (it != mapBlockIndex.end()) {
        if (!it->second->IsValid() && it->second->GetAncestor(nHeight) == pindex) {
            it->second->nStatus &= ~BLOCK_FAILED_MASK;
            setDirtyBlockIndex.insert(it->second);
            if (it->second->IsValid(BLOCK_VALID_TRANSACTIONS) && it->second->nChainTx && setBlockIndexCandidates.value_comp()(chainActive.Tip(), it->second)) {
                setBlockIndexCandidates.insert(it->second);
            }
            if (it->second == pindexBestInvalid) {
                // Reset invalid block marker if it was pointing to one of those.
                pindexBestInvalid = nullptr;
            }
            g_failed_blocks.erase(it->second);
        }
        it++;
    }

    // Remove the invalidity flag from all ancestors too.
    while (pindex != nullptr) {
        if (pindex->nStatus & BLOCK_FAILED_MASK) {
            pindex->nStatus &= ~BLOCK_FAILED_MASK;
            setDirtyBlockIndex.insert(pindex);
        }
        pindex = pindex->pprev;
    }
    return true;
}
bool ResetBlockFailureFlags(CBlockIndex *pindex) {
    return g_chainstate.ResetBlockFailureFlags(pindex);
}

CBlockIndex* CChainState::AddToBlockIndex(const CBlockHeader& block)
{
    // Check for duplicate
    uint256 hash = block.GetHash();
    BlockMap::iterator it = mapBlockIndex.find(hash);
    if (it != mapBlockIndex.end())
        return it->second;

    // Construct new block index object
    CBlockIndex* pindexNew = new CBlockIndex(block);
    // We assign the sequence id to blocks only when the full data is available,
    // to avoid miners withholding blocks but broadcasting headers, to get a
    // competitive advantage.
    pindexNew->nSequenceId = 0;
    BlockMap::iterator mi = mapBlockIndex.insert(std::make_pair(hash, pindexNew)).first;
    pindexNew->phashBlock = &((*mi).first);
    BlockMap::iterator miPrev = mapBlockIndex.find(block.hashPrevBlock);
    if (miPrev != mapBlockIndex.end())
    {
        pindexNew->pprev = (*miPrev).second;
        pindexNew->nHeight = pindexNew->pprev->nHeight + 1;
        pindexNew->BuildSkip();
    }
    pindexNew->nTimeMax = (pindexNew->pprev ? std::max(pindexNew->pprev->nTimeMax, pindexNew->nTime) : pindexNew->nTime);
    pindexNew->nChainWork = (pindexNew->pprev ? pindexNew->pprev->nChainWork : 0) + GetBlockProof(*pindexNew);
    pindexNew->RaiseValidity(BLOCK_VALID_TREE);
    if (pindexBestHeader == nullptr || pindexBestHeader->nChainWork < pindexNew->nChainWork)
        pindexBestHeader = pindexNew;

    setDirtyBlockIndex.insert(pindexNew);

    return pindexNew;
}

/** Mark a block as having its data received and checked (up to BLOCK_VALID_TRANSACTIONS). */
bool CChainState::ReceivedBlockTransactions(const CBlock &block, CValidationState& state, CBlockIndex *pindexNew, const CDiskBlockPos& pos, const Consensus::Params& consensusParams)
{
    pindexNew->nTx = block.vtx.size();
    pindexNew->nChainTx = 0;
    pindexNew->nFile = pos.nFile;
    pindexNew->nDataPos = pos.nPos;
    pindexNew->nUndoPos = 0;
    pindexNew->nStatus |= BLOCK_HAVE_DATA;
    if (IsWitnessEnabled(pindexNew->pprev, consensusParams)) {
        pindexNew->nStatus |= BLOCK_OPT_WITNESS;
    }
    pindexNew->RaiseValidity(BLOCK_VALID_TRANSACTIONS);
    setDirtyBlockIndex.insert(pindexNew);

    if (pindexNew->pprev == nullptr || pindexNew->pprev->nChainTx) {
        // If pindexNew is the genesis block or all parents are BLOCK_VALID_TRANSACTIONS.
        std::deque<CBlockIndex*> queue;
        queue.push_back(pindexNew);

        // Recursively process any descendant blocks that now may be eligible to be connected.
        while (!queue.empty()) {
            CBlockIndex *pindex = queue.front();
            queue.pop_front();
            pindex->nChainTx = (pindex->pprev ? pindex->pprev->nChainTx : 0) + pindex->nTx;
            {
                LOCK(cs_nBlockSequenceId);
                pindex->nSequenceId = nBlockSequenceId++;
            }
            if (chainActive.Tip() == nullptr || !setBlockIndexCandidates.value_comp()(pindex, chainActive.Tip())) {
                setBlockIndexCandidates.insert(pindex);
            }
            std::pair<std::multimap<CBlockIndex*, CBlockIndex*>::iterator, std::multimap<CBlockIndex*, CBlockIndex*>::iterator> range = mapBlocksUnlinked.equal_range(pindex);
            while (range.first != range.second) {
                std::multimap<CBlockIndex*, CBlockIndex*>::iterator it = range.first;
                queue.push_back(it->second);
                range.first++;
                mapBlocksUnlinked.erase(it);
            }
        }
    } else {
        if (pindexNew->pprev && pindexNew->pprev->IsValid(BLOCK_VALID_TREE)) {
            mapBlocksUnlinked.insert(std::make_pair(pindexNew->pprev, pindexNew));
        }
    }

    return true;
}

static bool FindBlockPos(CDiskBlockPos &pos, unsigned int nAddSize, unsigned int nHeight, uint64_t nTime, bool fKnown = false)
{
    LOCK(cs_LastBlockFile);

    unsigned int nFile = fKnown ? pos.nFile : nLastBlockFile;
    if (vinfoBlockFile.size() <= nFile) {
        vinfoBlockFile.resize(nFile + 1);
    }

    if (!fKnown) {
        while (vinfoBlockFile[nFile].nSize + nAddSize >= MAX_BLOCKFILE_SIZE) {
            nFile++;
            if (vinfoBlockFile.size() <= nFile) {
                vinfoBlockFile.resize(nFile + 1);
            }
        }
        pos.nFile = nFile;
        pos.nPos = vinfoBlockFile[nFile].nSize;
    }

    if ((int)nFile != nLastBlockFile) {
        if (!fKnown) {
            LogPrintf("Leaving block file %i: %s\n", nLastBlockFile, vinfoBlockFile[nLastBlockFile].ToString());
        }
        FlushBlockFile(!fKnown);
        nLastBlockFile = nFile;
    }

    vinfoBlockFile[nFile].AddBlock(nHeight, nTime);
    if (fKnown)
        vinfoBlockFile[nFile].nSize = std::max(pos.nPos + nAddSize, vinfoBlockFile[nFile].nSize);
    else
        vinfoBlockFile[nFile].nSize += nAddSize;

    if (!fKnown) {
        unsigned int nOldChunks = (pos.nPos + BLOCKFILE_CHUNK_SIZE - 1) / BLOCKFILE_CHUNK_SIZE;
        unsigned int nNewChunks = (vinfoBlockFile[nFile].nSize + BLOCKFILE_CHUNK_SIZE - 1) / BLOCKFILE_CHUNK_SIZE;
        if (nNewChunks > nOldChunks) {
            if (fPruneMode)
                fCheckForPruning = true;
            if (CheckDiskSpace(nNewChunks * BLOCKFILE_CHUNK_SIZE - pos.nPos)) {
                FILE *file = OpenBlockFile(pos);
                if (file) {
                    LogPrintf("Pre-allocating up to position 0x%x in blk%05u.dat\n", nNewChunks * BLOCKFILE_CHUNK_SIZE, pos.nFile);
                    AllocateFileRange(file, pos.nPos, nNewChunks * BLOCKFILE_CHUNK_SIZE - pos.nPos);
                    fclose(file);
                }
            }
            else
                return error("out of disk space");
        }
    }

    setDirtyFileInfo.insert(nFile);
    return true;
}

static bool FindUndoPos(CValidationState &state, int nFile, CDiskBlockPos &pos, unsigned int nAddSize)
{
    pos.nFile = nFile;

    LOCK(cs_LastBlockFile);

    unsigned int nNewSize;
    pos.nPos = vinfoBlockFile[nFile].nUndoSize;
    nNewSize = vinfoBlockFile[nFile].nUndoSize += nAddSize;
    setDirtyFileInfo.insert(nFile);

    unsigned int nOldChunks = (pos.nPos + UNDOFILE_CHUNK_SIZE - 1) / UNDOFILE_CHUNK_SIZE;
    unsigned int nNewChunks = (nNewSize + UNDOFILE_CHUNK_SIZE - 1) / UNDOFILE_CHUNK_SIZE;
    if (nNewChunks > nOldChunks) {
        if (fPruneMode)
            fCheckForPruning = true;
        if (CheckDiskSpace(nNewChunks * UNDOFILE_CHUNK_SIZE - pos.nPos)) {
            FILE *file = OpenUndoFile(pos);
            if (file) {
                LogPrintf("Pre-allocating up to position 0x%x in rev%05u.dat\n", nNewChunks * UNDOFILE_CHUNK_SIZE, pos.nFile);
                AllocateFileRange(file, pos.nPos, nNewChunks * UNDOFILE_CHUNK_SIZE - pos.nPos);
                fclose(file);
            }
        }
        else
            return state.Error("out of disk space");
    }

    return true;
}

static bool CheckBlockHeader(const CBlockHeader& block, CValidationState& state, const Consensus::Params& consensusParams, bool fCheckPOW = true)
{
    // Check proof of work matches claimed amount
    if (fCheckPOW && !CheckProofOfWork(block.GetHash(), block.nBits, consensusParams))
        return state.DoS(50, false, REJECT_INVALID, "high-hash", false, "proof of work failed");

    return true;
}

bool CheckBlock(const CBlock& block, CValidationState& state, const Consensus::Params& consensusParams, bool fCheckPOW, bool fCheckMerkleRoot)
{
    // These are checks that are independent of context.

    if (block.fChecked)
        return true;

    // Check that the header is valid (particularly PoW).  This is mostly
    // redundant with the call in AcceptBlockHeader.
    if (!CheckBlockHeader(block, state, consensusParams, fCheckPOW))
        return false;

    // Check the merkle root.
    if (fCheckMerkleRoot) {
        bool mutated;
        uint256 hashMerkleRoot2 = BlockMerkleRoot(block, &mutated);
        if (block.hashMerkleRoot != hashMerkleRoot2)
            return state.DoS(100, false, REJECT_INVALID, "bad-txnmrklroot", true, "hashMerkleRoot mismatch");

        // Check for merkle tree malleability (CVE-2012-2459): repeating sequences
        // of transactions in a block without affecting the merkle root of a block,
        // while still invalidating it.
        if (mutated)
            return state.DoS(100, false, REJECT_INVALID, "bad-txns-duplicate", true, "duplicate transaction");
    }

    // All potential-corruption validation must be done before we do any
    // transaction validation, as otherwise we may mark the header as invalid
    // because we receive the wrong transactions for it.
    // Note that witness malleability is checked in ContextualCheckBlock, so no
    // checks that use witness data may be performed here.

    // Size limits
    if (block.vtx.empty() || block.vtx.size() * WITNESS_SCALE_FACTOR > MAX_BLOCK_WEIGHT || ::GetSerializeSize(block, SER_NETWORK, PROTOCOL_VERSION | SERIALIZE_TRANSACTION_NO_WITNESS) * WITNESS_SCALE_FACTOR > MAX_BLOCK_WEIGHT)
        return state.DoS(100, false, REJECT_INVALID, "bad-blk-length", false, "size limits failed");

    // First transaction must be coinbase, the rest must not be
    if (block.vtx.empty() || !block.vtx[0]->IsCoinBase())
        return state.DoS(100, false, REJECT_INVALID, "bad-cb-missing", false, "first tx is not coinbase");
    for (unsigned int i = 1; i < block.vtx.size(); i++)
        if (block.vtx[i]->IsCoinBase())
            return state.DoS(100, false, REJECT_INVALID, "bad-cb-multiple", false, "more than one coinbase");

    // Check transactions
    for (const auto& tx : block.vtx)
        if (!CheckTransaction(*tx, state, false))
            return state.Invalid(false, state.GetRejectCode(), state.GetRejectReason(),
                                 strprintf("Transaction check failed (tx hash %s) %s", tx->GetHash().ToString(), state.GetDebugMessage()));

    unsigned int nSigOps = 0;
    for (const auto& tx : block.vtx)
    {
        nSigOps += GetLegacySigOpCount(*tx);
    }
    if (nSigOps * WITNESS_SCALE_FACTOR > MAX_BLOCK_SIGOPS_COST)
        return state.DoS(100, false, REJECT_INVALID, "bad-blk-sigops", false, "out-of-bounds SigOpCount");

    if (fCheckPOW && fCheckMerkleRoot)
        block.fChecked = true;

    return true;
}

bool IsWitnessEnabled(const CBlockIndex* pindexPrev, const Consensus::Params& params)
{
    LOCK(cs_main);
    return (VersionBitsState(pindexPrev, params, Consensus::DEPLOYMENT_SEGWIT, versionbitscache) == THRESHOLD_ACTIVE);
}

// Compute at which vout of the block's coinbase transaction the witness
// commitment occurs, or -1 if not found.
static int GetWitnessCommitmentIndex(const CBlock& block)
{
    int commitpos = -1;
    if (!block.vtx.empty()) {
        for (size_t o = 0; o < block.vtx[0]->vout.size(); o++) {
            if (block.vtx[0]->vout[o].scriptPubKey.size() >= 38 && block.vtx[0]->vout[o].scriptPubKey[0] == OP_RETURN && block.vtx[0]->vout[o].scriptPubKey[1] == 0x24 && block.vtx[0]->vout[o].scriptPubKey[2] == 0xaa && block.vtx[0]->vout[o].scriptPubKey[3] == 0x21 && block.vtx[0]->vout[o].scriptPubKey[4] == 0xa9 && block.vtx[0]->vout[o].scriptPubKey[5] == 0xed) {
                commitpos = o;
            }
        }
    }
    return commitpos;
}

void UpdateUncommittedBlockStructures(CBlock& block, const CBlockIndex* pindexPrev, const Consensus::Params& consensusParams)
{
    int commitpos = GetWitnessCommitmentIndex(block);
    static const std::vector<unsigned char> nonce(32, 0x00);
    if (commitpos != -1 && IsWitnessEnabled(pindexPrev, consensusParams) && !block.vtx[0]->HasWitness()) {
        CMutableTransaction tx(*block.vtx[0]);
        tx.vin[0].scriptWitness.stack.resize(1);
        tx.vin[0].scriptWitness.stack[0] = nonce;
        block.vtx[0] = MakeTransactionRef(std::move(tx));
    }
}

std::vector<unsigned char> GenerateCoinbaseCommitment(CBlock& block, const CBlockIndex* pindexPrev, const Consensus::Params& consensusParams)
{
    std::vector<unsigned char> commitment;
    int commitpos = GetWitnessCommitmentIndex(block);
    std::vector<unsigned char> ret(32, 0x00);
    if (consensusParams.vDeployments[Consensus::DEPLOYMENT_SEGWIT].nTimeout != 0) {
        if (commitpos == -1) {
            uint256 witnessroot = BlockWitnessMerkleRoot(block, nullptr);
            CHash256().Write(witnessroot.begin(), 32).Write(ret.data(), 32).Finalize(witnessroot.begin());
            CTxOut out;
            out.nValue = 0;
            out.scriptPubKey.resize(38);
            out.scriptPubKey[0] = OP_RETURN;
            out.scriptPubKey[1] = 0x24;
            out.scriptPubKey[2] = 0xaa;
            out.scriptPubKey[3] = 0x21;
            out.scriptPubKey[4] = 0xa9;
            out.scriptPubKey[5] = 0xed;
            memcpy(&out.scriptPubKey[6], witnessroot.begin(), 32);
            commitment = std::vector<unsigned char>(out.scriptPubKey.begin(), out.scriptPubKey.end());
            CMutableTransaction tx(*block.vtx[0]);
            tx.vout.push_back(out);
            block.vtx[0] = MakeTransactionRef(std::move(tx));
        }
    }
    UpdateUncommittedBlockStructures(block, pindexPrev, consensusParams);
    return commitment;
}

/** Context-dependent validity checks.
 *  By "context", we mean only the previous block headers, but not the UTXO
 *  set; UTXO-related validity checks are done in ConnectBlock().
 *  NOTE: This function is not currently invoked by ConnectBlock(), so we
 *  should consider upgrade issues if we change which consensus rules are
 *  enforced in this function (eg by adding a new consensus rule). See comment
 *  in ConnectBlock().
 *  Note that -reindex-chainstate skips the validation that happens here!
 */
static bool ContextualCheckBlockHeader(const CBlockHeader& block, CValidationState& state, const CChainParams& params, const CBlockIndex* pindexPrev, int64_t nAdjustedTime)
{
    assert(pindexPrev != nullptr);
    const int nHeight = pindexPrev->nHeight + 1;

    // Check proof of work
    const Consensus::Params& consensusParams = params.GetConsensus();
    if (block.nBits != GetNextWorkRequired(pindexPrev, &block, consensusParams))
        return state.DoS(100, false, REJECT_INVALID, "bad-diffbits", false, "incorrect proof of work");

    // Check against checkpoints
    if (fCheckpointsEnabled) {
        // Don't accept any forks from the main chain prior to last checkpoint.
        // GetLastCheckpoint finds the last checkpoint in MapCheckpoints that's in our
        // MapBlockIndex.
        CBlockIndex* pcheckpoint = Checkpoints::GetLastCheckpoint(params.Checkpoints());
        if (pcheckpoint && nHeight < pcheckpoint->nHeight)
            return state.DoS(100, error("%s: forked chain older than last checkpoint (height %d)", __func__, nHeight), REJECT_CHECKPOINT, "bad-fork-prior-to-checkpoint");
    }

    // Check timestamp against prev
    if (block.GetBlockTime() <= pindexPrev->GetMedianTimePast())
        return state.Invalid(false, REJECT_INVALID, "time-too-old", "block's timestamp is too early");

    // Check timestamp
    if (block.GetBlockTime() > nAdjustedTime + MAX_FUTURE_BLOCK_TIME)
        return state.Invalid(false, REJECT_INVALID, "time-too-new", "block timestamp too far in the future");

    // Reject outdated version blocks when 95% (75% on testnet) of the network has upgraded:
    // check for version 2, 3 and 4 upgrades
    if((block.nVersion < 2 && nHeight >= consensusParams.BIP34Height) ||
       (block.nVersion < 3 && nHeight >= consensusParams.BIP66Height) ||
       (block.nVersion < 4 && nHeight >= consensusParams.BIP65Height))
            return state.Invalid(false, REJECT_OBSOLETE, strprintf("bad-version(0x%08x)", block.nVersion),
                                 strprintf("rejected nVersion=0x%08x block", block.nVersion));

    return true;
}

/** NOTE: This function is not currently invoked by ConnectBlock(), so we
 *  should consider upgrade issues if we change which consensus rules are
 *  enforced in this function (eg by adding a new consensus rule). See comment
 *  in ConnectBlock().
 *  Note that -reindex-chainstate skips the validation that happens here!
 */
static bool ContextualCheckBlock(const CBlock& block, CValidationState& state, const Consensus::Params& consensusParams, const CBlockIndex* pindexPrev)
{
    const int nHeight = pindexPrev == nullptr ? 0 : pindexPrev->nHeight + 1;

    // Start enforcing BIP113 (Median Time Past) using versionbits logic.
    int nLockTimeFlags = 0;
    if (VersionBitsState(pindexPrev, consensusParams, Consensus::DEPLOYMENT_CSV, versionbitscache) == THRESHOLD_ACTIVE) {
        nLockTimeFlags |= LOCKTIME_MEDIAN_TIME_PAST;
    }

    int64_t nLockTimeCutoff = (nLockTimeFlags & LOCKTIME_MEDIAN_TIME_PAST)
                              ? pindexPrev->GetMedianTimePast()
                              : block.GetBlockTime();

    // Check that all transactions are finalized
    for (const auto& tx : block.vtx) {
        if (!IsFinalTx(*tx, nHeight, nLockTimeCutoff)) {
            return state.DoS(10, false, REJECT_INVALID, "bad-txns-nonfinal", false, "non-final transaction");
        }
    }

    // Enforce rule that the coinbase starts with serialized block height
    if (nHeight >= consensusParams.BIP34Height)
    {
        CScript expect = CScript() << nHeight;
        if (block.vtx[0]->vin[0].scriptSig.size() < expect.size() ||
            !std::equal(expect.begin(), expect.end(), block.vtx[0]->vin[0].scriptSig.begin())) {
            return state.DoS(100, false, REJECT_INVALID, "bad-cb-height", false, "block height mismatch in coinbase");
        }
    }

    // Validation for witness commitments.
    // * We compute the witness hash (which is the hash including witnesses) of all the block's transactions, except the
    //   coinbase (where 0x0000....0000 is used instead).
    // * The coinbase scriptWitness is a stack of a single 32-byte vector, containing a witness nonce (unconstrained).
    // * We build a merkle tree with all those witness hashes as leaves (similar to the hashMerkleRoot in the block header).
    // * There must be at least one output whose scriptPubKey is a single 36-byte push, the first 4 bytes of which are
    //   {0xaa, 0x21, 0xa9, 0xed}, and the following 32 bytes are SHA256^2(witness root, witness nonce). In case there are
    //   multiple, the last one is used.
    bool fHaveWitness = false;
    if (VersionBitsState(pindexPrev, consensusParams, Consensus::DEPLOYMENT_SEGWIT, versionbitscache) == THRESHOLD_ACTIVE) {
        int commitpos = GetWitnessCommitmentIndex(block);
        if (commitpos != -1) {
            bool malleated = false;
            uint256 hashWitness = BlockWitnessMerkleRoot(block, &malleated);
            // The malleation check is ignored; as the transaction tree itself
            // already does not permit it, it is impossible to trigger in the
            // witness tree.
            if (block.vtx[0]->vin[0].scriptWitness.stack.size() != 1 || block.vtx[0]->vin[0].scriptWitness.stack[0].size() != 32) {
                return state.DoS(100, false, REJECT_INVALID, "bad-witness-nonce-size", true, strprintf("%s : invalid witness nonce size", __func__));
            }
            CHash256().Write(hashWitness.begin(), 32).Write(&block.vtx[0]->vin[0].scriptWitness.stack[0][0], 32).Finalize(hashWitness.begin());
            if (memcmp(hashWitness.begin(), &block.vtx[0]->vout[commitpos].scriptPubKey[6], 32)) {
                return state.DoS(100, false, REJECT_INVALID, "bad-witness-merkle-match", true, strprintf("%s : witness merkle commitment mismatch", __func__));
            }
            fHaveWitness = true;
        }
    }

    // No witness data is allowed in blocks that don't commit to witness data, as this would otherwise leave room for spam
    if (!fHaveWitness) {
      for (const auto& tx : block.vtx) {
            if (tx->HasWitness()) {
                return state.DoS(100, false, REJECT_INVALID, "unexpected-witness", true, strprintf("%s : unexpected witness data found", __func__));
            }
        }
    }

    // After the coinbase witness nonce and commitment are verified,
    // we can check if the block weight passes (before we've checked the
    // coinbase witness, it would be possible for the weight to be too
    // large by filling up the coinbase witness, which doesn't change
    // the block hash, so we couldn't mark the block as permanently
    // failed).
    if (GetBlockWeight(block) > MAX_BLOCK_WEIGHT) {
        return state.DoS(100, false, REJECT_INVALID, "bad-blk-weight", false, strprintf("%s : weight limit failed", __func__));
    }

    return true;
}

bool CChainState::AcceptBlockHeader(const CBlockHeader& block, CValidationState& state, const CChainParams& chainparams, CBlockIndex** ppindex)
{
    AssertLockHeld(cs_main);
    // Check for duplicate
    uint256 hash = block.GetHash();
    BlockMap::iterator miSelf = mapBlockIndex.find(hash);
    CBlockIndex *pindex = nullptr;
    if (hash != chainparams.GetConsensus().hashGenesisBlock) {

        if (miSelf != mapBlockIndex.end()) {
            // Block header is already known.
            pindex = miSelf->second;
            if (ppindex)
                *ppindex = pindex;
            if (pindex->nStatus & BLOCK_FAILED_MASK)
                return state.Invalid(error("%s: block %s is marked invalid", __func__, hash.ToString()), 0, "duplicate");
            return true;
        }

        if (!CheckBlockHeader(block, state, chainparams.GetConsensus()))
            return error("%s: Consensus::CheckBlockHeader: %s, %s", __func__, hash.ToString(), FormatStateMessage(state));

        // Get prev block index
        CBlockIndex* pindexPrev = nullptr;
        BlockMap::iterator mi = mapBlockIndex.find(block.hashPrevBlock);
        if (mi == mapBlockIndex.end())
            return state.DoS(10, error("%s: prev block not found", __func__), 0, "prev-blk-not-found");
        pindexPrev = (*mi).second;
        if (pindexPrev->nStatus & BLOCK_FAILED_MASK)
            return state.DoS(100, error("%s: prev block invalid", __func__), REJECT_INVALID, "bad-prevblk");
        if (!ContextualCheckBlockHeader(block, state, chainparams, pindexPrev, GetAdjustedTime()))
            return error("%s: Consensus::ContextualCheckBlockHeader: %s, %s", __func__, hash.ToString(), FormatStateMessage(state));

        if (!pindexPrev->IsValid(BLOCK_VALID_SCRIPTS)) {
            for (const CBlockIndex* failedit : g_failed_blocks) {
                if (pindexPrev->GetAncestor(failedit->nHeight) == failedit) {
                    assert(failedit->nStatus & BLOCK_FAILED_VALID);
                    CBlockIndex* invalid_walk = pindexPrev;
                    while (invalid_walk != failedit) {
                        invalid_walk->nStatus |= BLOCK_FAILED_CHILD;
                        setDirtyBlockIndex.insert(invalid_walk);
                        invalid_walk = invalid_walk->pprev;
                    }
                    return state.DoS(100, error("%s: prev block invalid", __func__), REJECT_INVALID, "bad-prevblk");
                }
            }
        }
    }
    if (pindex == nullptr)
        pindex = AddToBlockIndex(block);

    if (ppindex)
        *ppindex = pindex;

    CheckBlockIndex(chainparams.GetConsensus());

    return true;
}

// Exposed wrapper for AcceptBlockHeader
bool ProcessNewBlockHeaders(const std::vector<CBlockHeader>& headers, CValidationState& state, const CChainParams& chainparams, const CBlockIndex** ppindex, CBlockHeader *first_invalid)
{
    if (first_invalid != nullptr) first_invalid->SetNull();
    {
        LOCK(cs_main);
        for (const CBlockHeader& header : headers) {
            CBlockIndex *pindex = nullptr; // Use a temp pindex instead of ppindex to avoid a const_cast
<<<<<<< HEAD
            if (!g_chainstate.AcceptBlockHeader(header, state, chainparams, &pindex)) {
=======
            if (!AcceptBlockHeader(header, state, chainparams, &pindex)) {
>>>>>>> 9af938a9
                if (first_invalid) *first_invalid = header;
                return false;
            }
            if (ppindex) {
                *ppindex = pindex;
            }
        }
    }
    NotifyHeaderTip();
    return true;
}

/** Store block on disk. If dbp is non-nullptr, the file is known to already reside on disk */
static CDiskBlockPos SaveBlockToDisk(const CBlock& block, int nHeight, const CChainParams& chainparams, const CDiskBlockPos* dbp) {
    unsigned int nBlockSize = ::GetSerializeSize(block, SER_DISK, CLIENT_VERSION);
    CDiskBlockPos blockPos;
    if (dbp != nullptr)
        blockPos = *dbp;
    if (!FindBlockPos(blockPos, nBlockSize+8, nHeight, block.GetBlockTime(), dbp != nullptr)) {
        error("%s: FindBlockPos failed", __func__);
        return CDiskBlockPos();
    }
    if (dbp == nullptr) {
        if (!WriteBlockToDisk(block, blockPos, chainparams.MessageStart())) {
            AbortNode("Failed to write block");
            return CDiskBlockPos();
        }
    }
    return blockPos;
}

/** Store block on disk. If dbp is non-nullptr, the file is known to already reside on disk */
bool CChainState::AcceptBlock(const std::shared_ptr<const CBlock>& pblock, CValidationState& state, const CChainParams& chainparams, CBlockIndex** ppindex, bool fRequested, const CDiskBlockPos* dbp, bool* fNewBlock)
{
    const CBlock& block = *pblock;

    if (fNewBlock) *fNewBlock = false;
    AssertLockHeld(cs_main);

    CBlockIndex *pindexDummy = nullptr;
    CBlockIndex *&pindex = ppindex ? *ppindex : pindexDummy;

    if (!AcceptBlockHeader(block, state, chainparams, &pindex))
        return false;

    // Try to process all requested blocks that we don't have, but only
    // process an unrequested block if it's new and has enough work to
    // advance our tip, and isn't too many blocks ahead.
    bool fAlreadyHave = pindex->nStatus & BLOCK_HAVE_DATA;
    bool fHasMoreOrSameWork = (chainActive.Tip() ? pindex->nChainWork >= chainActive.Tip()->nChainWork : true);
    // Blocks that are too out-of-order needlessly limit the effectiveness of
    // pruning, because pruning will not delete block files that contain any
    // blocks which are too close in height to the tip.  Apply this test
    // regardless of whether pruning is enabled; it should generally be safe to
    // not process unrequested blocks.
    bool fTooFarAhead = (pindex->nHeight > int(chainActive.Height() + MIN_BLOCKS_TO_KEEP));

    // TODO: Decouple this function from the block download logic by removing fRequested
    // This requires some new chain data structure to efficiently look up if a
    // block is in a chain leading to a candidate for best tip, despite not
    // being such a candidate itself.

    // TODO: deal better with return value and error conditions for duplicate
    // and unrequested blocks.
    if (fAlreadyHave) return true;
    if (!fRequested) {  // If we didn't ask for it:
        if (pindex->nTx != 0) return true;    // This is a previously-processed block that was pruned
        if (!fHasMoreOrSameWork) return true; // Don't process less-work chains
        if (fTooFarAhead) return true;        // Block height is too high

        // Protect against DoS attacks from low-work chains.
        // If our tip is behind, a peer could try to send us
        // low-work blocks on a fake chain that we would never
        // request; don't process these.
        if (pindex->nChainWork < nMinimumChainWork) return true;
    }
    if (fNewBlock) *fNewBlock = true;

    if (!CheckBlock(block, state, chainparams.GetConsensus()) ||
        !ContextualCheckBlock(block, state, chainparams.GetConsensus(), pindex->pprev)) {
        if (state.IsInvalid() && !state.CorruptionPossible()) {
            pindex->nStatus |= BLOCK_FAILED_VALID;
            setDirtyBlockIndex.insert(pindex);
        }
        return error("%s: %s", __func__, FormatStateMessage(state));
    }

    // Header is valid/has work, merkle tree and segwit merkle tree are good...RELAY NOW
    // (but if it does not build on our best tip, let the SendMessages loop relay it)
    if (!IsInitialBlockDownload() && chainActive.Tip() == pindex->pprev)
        GetMainSignals().NewPoWValidBlock(pindex, pblock);

    // Write block to history file
    try {
        CDiskBlockPos blockPos = SaveBlockToDisk(block, pindex->nHeight, chainparams, dbp);
        if (blockPos.IsNull()) {
            state.Error(strprintf("%s: Failed to find position to write new block to disk", __func__));
            return false;
        }
        if (!ReceivedBlockTransactions(block, state, pindex, blockPos, chainparams.GetConsensus()))
            return error("AcceptBlock(): ReceivedBlockTransactions failed");
    } catch (const std::runtime_error& e) {
        return AbortNode(state, std::string("System error: ") + e.what());
    }

    if (fCheckForPruning)
        FlushStateToDisk(chainparams, state, FLUSH_STATE_NONE); // we just allocated more disk space for block files

    CheckBlockIndex(chainparams.GetConsensus());

    return true;
}

bool ProcessNewBlock(const CChainParams& chainparams, const std::shared_ptr<const CBlock> pblock, bool fForceProcessing, bool *fNewBlock)
{
    AssertLockNotHeld(cs_main);

    {
        CBlockIndex *pindex = nullptr;
        if (fNewBlock) *fNewBlock = false;
        CValidationState state;
        // Ensure that CheckBlock() passes before calling AcceptBlock, as
        // belt-and-suspenders.
        bool ret = CheckBlock(*pblock, state, chainparams.GetConsensus());

        LOCK(cs_main);

        if (ret) {
            // Store to disk
            ret = g_chainstate.AcceptBlock(pblock, state, chainparams, &pindex, fForceProcessing, nullptr, fNewBlock);
        }
        if (!ret) {
            GetMainSignals().BlockChecked(*pblock, state);
            return error("%s: AcceptBlock FAILED (%s)", __func__, state.GetDebugMessage());
        }
    }

    NotifyHeaderTip();

    CValidationState state; // Only used to report errors, not invalidity - ignore it
    if (!g_chainstate.ActivateBestChain(state, chainparams, pblock))
        return error("%s: ActivateBestChain failed", __func__);

    return true;
}

bool TestBlockValidity(CValidationState& state, const CChainParams& chainparams, const CBlock& block, CBlockIndex* pindexPrev, bool fCheckPOW, bool fCheckMerkleRoot)
{
    AssertLockHeld(cs_main);
    assert(pindexPrev && pindexPrev == chainActive.Tip());
    CCoinsViewCache viewNew(pcoinsTip.get());
    CBlockIndex indexDummy(block);
    indexDummy.pprev = pindexPrev;
    indexDummy.nHeight = pindexPrev->nHeight + 1;

    // NOTE: CheckBlockHeader is called by CheckBlock
    if (!ContextualCheckBlockHeader(block, state, chainparams, pindexPrev, GetAdjustedTime()))
        return error("%s: Consensus::ContextualCheckBlockHeader: %s", __func__, FormatStateMessage(state));
    if (!CheckBlock(block, state, chainparams.GetConsensus(), fCheckPOW, fCheckMerkleRoot))
        return error("%s: Consensus::CheckBlock: %s", __func__, FormatStateMessage(state));
    if (!ContextualCheckBlock(block, state, chainparams.GetConsensus(), pindexPrev))
        return error("%s: Consensus::ContextualCheckBlock: %s", __func__, FormatStateMessage(state));
    if (!g_chainstate.ConnectBlock(block, state, &indexDummy, viewNew, chainparams, true))
        return false;
    assert(state.IsValid());

    return true;
}

/**
 * BLOCK PRUNING CODE
 */

/* Calculate the amount of disk space the block & undo files currently use */
uint64_t CalculateCurrentUsage()
{
    LOCK(cs_LastBlockFile);

    uint64_t retval = 0;
    for (const CBlockFileInfo &file : vinfoBlockFile) {
        retval += file.nSize + file.nUndoSize;
    }
    return retval;
}

/* Prune a block file (modify associated database entries)*/
void PruneOneBlockFile(const int fileNumber)
{
    LOCK(cs_LastBlockFile);

    for (const auto& entry : mapBlockIndex) {
        CBlockIndex* pindex = entry.second;
        if (pindex->nFile == fileNumber) {
            pindex->nStatus &= ~BLOCK_HAVE_DATA;
            pindex->nStatus &= ~BLOCK_HAVE_UNDO;
            pindex->nFile = 0;
            pindex->nDataPos = 0;
            pindex->nUndoPos = 0;
            setDirtyBlockIndex.insert(pindex);

            // Prune from mapBlocksUnlinked -- any block we prune would have
            // to be downloaded again in order to consider its chain, at which
            // point it would be considered as a candidate for
            // mapBlocksUnlinked or setBlockIndexCandidates.
            std::pair<std::multimap<CBlockIndex*, CBlockIndex*>::iterator, std::multimap<CBlockIndex*, CBlockIndex*>::iterator> range = mapBlocksUnlinked.equal_range(pindex->pprev);
            while (range.first != range.second) {
                std::multimap<CBlockIndex *, CBlockIndex *>::iterator _it = range.first;
                range.first++;
                if (_it->second == pindex) {
                    mapBlocksUnlinked.erase(_it);
                }
            }
        }
    }

    vinfoBlockFile[fileNumber].SetNull();
    setDirtyFileInfo.insert(fileNumber);
}


void UnlinkPrunedFiles(const std::set<int>& setFilesToPrune)
{
    for (std::set<int>::iterator it = setFilesToPrune.begin(); it != setFilesToPrune.end(); ++it) {
        CDiskBlockPos pos(*it, 0);
        fs::remove(GetBlockPosFilename(pos, "blk"));
        fs::remove(GetBlockPosFilename(pos, "rev"));
        LogPrintf("Prune: %s deleted blk/rev (%05u)\n", __func__, *it);
    }
}

/* Calculate the block/rev files to delete based on height specified by user with RPC command pruneblockchain */
static void FindFilesToPruneManual(std::set<int>& setFilesToPrune, int nManualPruneHeight)
{
    assert(fPruneMode && nManualPruneHeight > 0);

    LOCK2(cs_main, cs_LastBlockFile);
    if (chainActive.Tip() == nullptr)
        return;

    // last block to prune is the lesser of (user-specified height, MIN_BLOCKS_TO_KEEP from the tip)
    unsigned int nLastBlockWeCanPrune = std::min((unsigned)nManualPruneHeight, chainActive.Tip()->nHeight - MIN_BLOCKS_TO_KEEP);
    int count=0;
    for (int fileNumber = 0; fileNumber < nLastBlockFile; fileNumber++) {
        if (vinfoBlockFile[fileNumber].nSize == 0 || vinfoBlockFile[fileNumber].nHeightLast > nLastBlockWeCanPrune)
            continue;
        PruneOneBlockFile(fileNumber);
        setFilesToPrune.insert(fileNumber);
        count++;
    }
    LogPrintf("Prune (Manual): prune_height=%d removed %d blk/rev pairs\n", nLastBlockWeCanPrune, count);
}

/* This function is called from the RPC code for pruneblockchain */
void PruneBlockFilesManual(int nManualPruneHeight)
{
    CValidationState state;
    const CChainParams& chainparams = Params();
    FlushStateToDisk(chainparams, state, FLUSH_STATE_NONE, nManualPruneHeight);
}

/**
 * Prune block and undo files (blk???.dat and undo???.dat) so that the disk space used is less than a user-defined target.
 * The user sets the target (in MB) on the command line or in config file.  This will be run on startup and whenever new
 * space is allocated in a block or undo file, staying below the target. Changing back to unpruned requires a reindex
 * (which in this case means the blockchain must be re-downloaded.)
 *
 * Pruning functions are called from FlushStateToDisk when the global fCheckForPruning flag has been set.
 * Block and undo files are deleted in lock-step (when blk00003.dat is deleted, so is rev00003.dat.)
 * Pruning cannot take place until the longest chain is at least a certain length (100000 on mainnet, 1000 on testnet, 1000 on regtest).
 * Pruning will never delete a block within a defined distance (currently 288) from the active chain's tip.
 * The block index is updated by unsetting HAVE_DATA and HAVE_UNDO for any blocks that were stored in the deleted files.
 * A db flag records the fact that at least some block files have been pruned.
 *
 * @param[out]   setFilesToPrune   The set of file indices that can be unlinked will be returned
 */
static void FindFilesToPrune(std::set<int>& setFilesToPrune, uint64_t nPruneAfterHeight)
{
    LOCK2(cs_main, cs_LastBlockFile);
    if (chainActive.Tip() == nullptr || nPruneTarget == 0) {
        return;
    }
    if ((uint64_t)chainActive.Tip()->nHeight <= nPruneAfterHeight) {
        return;
    }

    unsigned int nLastBlockWeCanPrune = chainActive.Tip()->nHeight - MIN_BLOCKS_TO_KEEP;
    uint64_t nCurrentUsage = CalculateCurrentUsage();
    // We don't check to prune until after we've allocated new space for files
    // So we should leave a buffer under our target to account for another allocation
    // before the next pruning.
    uint64_t nBuffer = BLOCKFILE_CHUNK_SIZE + UNDOFILE_CHUNK_SIZE;
    uint64_t nBytesToPrune;
    int count=0;

    if (nCurrentUsage + nBuffer >= nPruneTarget) {
        for (int fileNumber = 0; fileNumber < nLastBlockFile; fileNumber++) {
            nBytesToPrune = vinfoBlockFile[fileNumber].nSize + vinfoBlockFile[fileNumber].nUndoSize;

            if (vinfoBlockFile[fileNumber].nSize == 0)
                continue;

            if (nCurrentUsage + nBuffer < nPruneTarget)  // are we below our target?
                break;

            // don't prune files that could have a block within MIN_BLOCKS_TO_KEEP of the main chain's tip but keep scanning
            if (vinfoBlockFile[fileNumber].nHeightLast > nLastBlockWeCanPrune)
                continue;

            PruneOneBlockFile(fileNumber);
            // Queue up the files for removal
            setFilesToPrune.insert(fileNumber);
            nCurrentUsage -= nBytesToPrune;
            count++;
        }
    }

    LogPrint(BCLog::PRUNE, "Prune: target=%dMiB actual=%dMiB diff=%dMiB max_prune_height=%d removed %d blk/rev pairs\n",
           nPruneTarget/1024/1024, nCurrentUsage/1024/1024,
           ((int64_t)nPruneTarget - (int64_t)nCurrentUsage)/1024/1024,
           nLastBlockWeCanPrune, count);
}

bool CheckDiskSpace(uint64_t nAdditionalBytes)
{
    uint64_t nFreeBytesAvailable = fs::space(GetDataDir()).available;

    // Check for nMinDiskSpace bytes (currently 50MB)
    if (nFreeBytesAvailable < nMinDiskSpace + nAdditionalBytes)
        return AbortNode("Disk space is low!", _("Error: Disk space is low!"));

    return true;
}

static FILE* OpenDiskFile(const CDiskBlockPos &pos, const char *prefix, bool fReadOnly)
{
    if (pos.IsNull())
        return nullptr;
    fs::path path = GetBlockPosFilename(pos, prefix);
    fs::create_directories(path.parent_path());
    FILE* file = fsbridge::fopen(path, fReadOnly ? "rb": "rb+");
    if (!file && !fReadOnly)
        file = fsbridge::fopen(path, "wb+");
    if (!file) {
        LogPrintf("Unable to open file %s\n", path.string());
        return nullptr;
    }
    if (pos.nPos) {
        if (fseek(file, pos.nPos, SEEK_SET)) {
            LogPrintf("Unable to seek to position %u of %s\n", pos.nPos, path.string());
            fclose(file);
            return nullptr;
        }
    }
    return file;
}

FILE* OpenBlockFile(const CDiskBlockPos &pos, bool fReadOnly) {
    return OpenDiskFile(pos, "blk", fReadOnly);
}

/** Open an undo file (rev?????.dat) */
static FILE* OpenUndoFile(const CDiskBlockPos &pos, bool fReadOnly) {
    return OpenDiskFile(pos, "rev", fReadOnly);
}

fs::path GetBlockPosFilename(const CDiskBlockPos &pos, const char *prefix)
{
    return GetDataDir() / "blocks" / strprintf("%s%05u.dat", prefix, pos.nFile);
}

CBlockIndex * CChainState::InsertBlockIndex(const uint256& hash)
{
    if (hash.IsNull())
        return nullptr;

    // Return existing
    BlockMap::iterator mi = mapBlockIndex.find(hash);
    if (mi != mapBlockIndex.end())
        return (*mi).second;

    // Create new
    CBlockIndex* pindexNew = new CBlockIndex();
    mi = mapBlockIndex.insert(std::make_pair(hash, pindexNew)).first;
    pindexNew->phashBlock = &((*mi).first);

    return pindexNew;
}

bool CChainState::LoadBlockIndex(const Consensus::Params& consensus_params, CBlockTreeDB& blocktree)
{
    if (!blocktree.LoadBlockIndexGuts(consensus_params, [this](const uint256& hash){ return this->InsertBlockIndex(hash); }))
        return false;

    boost::this_thread::interruption_point();

    // Calculate nChainWork
    std::vector<std::pair<int, CBlockIndex*> > vSortedByHeight;
    vSortedByHeight.reserve(mapBlockIndex.size());
    for (const std::pair<uint256, CBlockIndex*>& item : mapBlockIndex)
    {
        CBlockIndex* pindex = item.second;
        vSortedByHeight.push_back(std::make_pair(pindex->nHeight, pindex));
    }
    sort(vSortedByHeight.begin(), vSortedByHeight.end());
    for (const std::pair<int, CBlockIndex*>& item : vSortedByHeight)
    {
        CBlockIndex* pindex = item.second;
        pindex->nChainWork = (pindex->pprev ? pindex->pprev->nChainWork : 0) + GetBlockProof(*pindex);
        pindex->nTimeMax = (pindex->pprev ? std::max(pindex->pprev->nTimeMax, pindex->nTime) : pindex->nTime);
        // We can link the chain of blocks for which we've received transactions at some point.
        // Pruned nodes may have deleted the block.
        if (pindex->nTx > 0) {
            if (pindex->pprev) {
                if (pindex->pprev->nChainTx) {
                    pindex->nChainTx = pindex->pprev->nChainTx + pindex->nTx;
                } else {
                    pindex->nChainTx = 0;
                    mapBlocksUnlinked.insert(std::make_pair(pindex->pprev, pindex));
                }
            } else {
                pindex->nChainTx = pindex->nTx;
            }
        }
        if (!(pindex->nStatus & BLOCK_FAILED_MASK) && pindex->pprev && (pindex->pprev->nStatus & BLOCK_FAILED_MASK)) {
            pindex->nStatus |= BLOCK_FAILED_CHILD;
            setDirtyBlockIndex.insert(pindex);
        }
        if (pindex->IsValid(BLOCK_VALID_TRANSACTIONS) && (pindex->nChainTx || pindex->pprev == nullptr))
            setBlockIndexCandidates.insert(pindex);
        if (pindex->nStatus & BLOCK_FAILED_MASK && (!pindexBestInvalid || pindex->nChainWork > pindexBestInvalid->nChainWork))
            pindexBestInvalid = pindex;
        if (pindex->pprev)
            pindex->BuildSkip();
        if (pindex->IsValid(BLOCK_VALID_TREE) && (pindexBestHeader == nullptr || CBlockIndexWorkComparator()(pindexBestHeader, pindex)))
            pindexBestHeader = pindex;
    }

    return true;
}

bool static LoadBlockIndexDB(const CChainParams& chainparams)
{
    if (!g_chainstate.LoadBlockIndex(chainparams.GetConsensus(), *pblocktree))
        return false;

    // Load block file info
    pblocktree->ReadLastBlockFile(nLastBlockFile);
    vinfoBlockFile.resize(nLastBlockFile + 1);
    LogPrintf("%s: last block file = %i\n", __func__, nLastBlockFile);
    for (int nFile = 0; nFile <= nLastBlockFile; nFile++) {
        pblocktree->ReadBlockFileInfo(nFile, vinfoBlockFile[nFile]);
    }
    LogPrintf("%s: last block file info: %s\n", __func__, vinfoBlockFile[nLastBlockFile].ToString());
    for (int nFile = nLastBlockFile + 1; true; nFile++) {
        CBlockFileInfo info;
        if (pblocktree->ReadBlockFileInfo(nFile, info)) {
            vinfoBlockFile.push_back(info);
        } else {
            break;
        }
    }

    // Check presence of blk files
    LogPrintf("Checking all blk files are present...\n");
    std::set<int> setBlkDataFiles;
    for (const std::pair<uint256, CBlockIndex*>& item : mapBlockIndex)
    {
        CBlockIndex* pindex = item.second;
        if (pindex->nStatus & BLOCK_HAVE_DATA) {
            setBlkDataFiles.insert(pindex->nFile);
        }
    }
    for (std::set<int>::iterator it = setBlkDataFiles.begin(); it != setBlkDataFiles.end(); it++)
    {
        CDiskBlockPos pos(*it, 0);
        if (CAutoFile(OpenBlockFile(pos, true), SER_DISK, CLIENT_VERSION).IsNull()) {
            return false;
        }
    }

    // Check whether we have ever pruned block & undo files
    pblocktree->ReadFlag("prunedblockfiles", fHavePruned);
    if (fHavePruned)
        LogPrintf("LoadBlockIndexDB(): Block files have previously been pruned\n");

    // Check whether we need to continue reindexing
    bool fReindexing = false;
    pblocktree->ReadReindexing(fReindexing);
    if(fReindexing) fReindex = true;

    // Check whether we have a transaction index
    pblocktree->ReadFlag("txindex", fTxIndex);
    LogPrintf("%s: transaction index %s\n", __func__, fTxIndex ? "enabled" : "disabled");

    return true;
}

bool LoadChainTip(const CChainParams& chainparams)
{
    if (chainActive.Tip() && chainActive.Tip()->GetBlockHash() == pcoinsTip->GetBestBlock()) return true;

    if (pcoinsTip->GetBestBlock().IsNull() && mapBlockIndex.size() == 1) {
        // In case we just added the genesis block, connect it now, so
        // that we always have a chainActive.Tip() when we return.
        LogPrintf("%s: Connecting genesis block...\n", __func__);
        CValidationState state;
        if (!ActivateBestChain(state, chainparams)) {
            return false;
        }
    }

    // Load pointer to end of best chain
    BlockMap::iterator it = mapBlockIndex.find(pcoinsTip->GetBestBlock());
    if (it == mapBlockIndex.end())
        return false;
    chainActive.SetTip(it->second);

    g_chainstate.PruneBlockIndexCandidates();

    LogPrintf("Loaded best chain: hashBestChain=%s height=%d date=%s progress=%f\n",
        chainActive.Tip()->GetBlockHash().ToString(), chainActive.Height(),
        DateTimeStrFormat("%Y-%m-%d %H:%M:%S", chainActive.Tip()->GetBlockTime()),
        GuessVerificationProgress(chainparams.TxData(), chainActive.Tip()));
    return true;
}

CVerifyDB::CVerifyDB()
{
    uiInterface.ShowProgress(_("Verifying blocks..."), 0, false);
}

CVerifyDB::~CVerifyDB()
{
    uiInterface.ShowProgress("", 100, false);
}

bool CVerifyDB::VerifyDB(const CChainParams& chainparams, CCoinsView *coinsview, int nCheckLevel, int nCheckDepth)
{
    LOCK(cs_main);
    if (chainActive.Tip() == nullptr || chainActive.Tip()->pprev == nullptr)
        return true;

    // Verify blocks in the best chain
    if (nCheckDepth <= 0 || nCheckDepth > chainActive.Height())
        nCheckDepth = chainActive.Height();
    nCheckLevel = std::max(0, std::min(4, nCheckLevel));
    LogPrintf("Verifying last %i blocks at level %i\n", nCheckDepth, nCheckLevel);
    CCoinsViewCache coins(coinsview);
    CBlockIndex* pindexState = chainActive.Tip();
    CBlockIndex* pindexFailure = nullptr;
    int nGoodTransactions = 0;
    CValidationState state;
    int reportDone = 0;
    LogPrintf("[0%%]...");
    for (CBlockIndex* pindex = chainActive.Tip(); pindex && pindex->pprev; pindex = pindex->pprev)
    {
        boost::this_thread::interruption_point();
        int percentageDone = std::max(1, std::min(99, (int)(((double)(chainActive.Height() - pindex->nHeight)) / (double)nCheckDepth * (nCheckLevel >= 4 ? 50 : 100))));
        if (reportDone < percentageDone/10) {
            // report every 10% step
            LogPrintf("[%d%%]...", percentageDone);
            reportDone = percentageDone/10;
        }
        uiInterface.ShowProgress(_("Verifying blocks..."), percentageDone, false);
        if (pindex->nHeight < chainActive.Height()-nCheckDepth)
            break;
        if (fPruneMode && !(pindex->nStatus & BLOCK_HAVE_DATA)) {
            // If pruning, only go back as far as we have data.
            LogPrintf("VerifyDB(): block verification stopping at height %d (pruning, no data)\n", pindex->nHeight);
            break;
        }
        CBlock block;
        // check level 0: read from disk
        if (!ReadBlockFromDisk(block, pindex, chainparams.GetConsensus()))
            return error("VerifyDB(): *** ReadBlockFromDisk failed at %d, hash=%s", pindex->nHeight, pindex->GetBlockHash().ToString());
        // check level 1: verify block validity
        if (nCheckLevel >= 1 && !CheckBlock(block, state, chainparams.GetConsensus()))
            return error("%s: *** found bad block at %d, hash=%s (%s)\n", __func__,
                         pindex->nHeight, pindex->GetBlockHash().ToString(), FormatStateMessage(state));
        // check level 2: verify undo validity
        if (nCheckLevel >= 2 && pindex) {
            CBlockUndo undo;
            if (!pindex->GetUndoPos().IsNull()) {
                if (!UndoReadFromDisk(undo, pindex)) {
                    return error("VerifyDB(): *** found bad undo data at %d, hash=%s\n", pindex->nHeight, pindex->GetBlockHash().ToString());
                }
            }
        }
        // check level 3: check for inconsistencies during memory-only disconnect of tip blocks
        if (nCheckLevel >= 3 && pindex == pindexState && (coins.DynamicMemoryUsage() + pcoinsTip->DynamicMemoryUsage()) <= nCoinCacheUsage) {
            assert(coins.GetBestBlock() == pindex->GetBlockHash());
            DisconnectResult res = g_chainstate.DisconnectBlock(block, pindex, coins);
            if (res == DISCONNECT_FAILED) {
                return error("VerifyDB(): *** irrecoverable inconsistency in block data at %d, hash=%s", pindex->nHeight, pindex->GetBlockHash().ToString());
            }
            pindexState = pindex->pprev;
            if (res == DISCONNECT_UNCLEAN) {
                nGoodTransactions = 0;
                pindexFailure = pindex;
            } else {
                nGoodTransactions += block.vtx.size();
            }
        }
        if (ShutdownRequested())
            return true;
    }
    if (pindexFailure)
        return error("VerifyDB(): *** coin database inconsistencies found (last %i blocks, %i good transactions before that)\n", chainActive.Height() - pindexFailure->nHeight + 1, nGoodTransactions);

    // check level 4: try reconnecting blocks
    if (nCheckLevel >= 4) {
        CBlockIndex *pindex = pindexState;
        while (pindex != chainActive.Tip()) {
            boost::this_thread::interruption_point();
            uiInterface.ShowProgress(_("Verifying blocks..."), std::max(1, std::min(99, 100 - (int)(((double)(chainActive.Height() - pindex->nHeight)) / (double)nCheckDepth * 50))), false);
            pindex = chainActive.Next(pindex);
            CBlock block;
            if (!ReadBlockFromDisk(block, pindex, chainparams.GetConsensus()))
                return error("VerifyDB(): *** ReadBlockFromDisk failed at %d, hash=%s", pindex->nHeight, pindex->GetBlockHash().ToString());
            if (!g_chainstate.ConnectBlock(block, state, pindex, coins, chainparams))
                return error("VerifyDB(): *** found unconnectable block at %d, hash=%s", pindex->nHeight, pindex->GetBlockHash().ToString());
        }
    }

    LogPrintf("[DONE].\n");
    LogPrintf("No coin database inconsistencies in last %i blocks (%i transactions)\n", chainActive.Height() - pindexState->nHeight, nGoodTransactions);

    return true;
}

/** Apply the effects of a block on the utxo cache, ignoring that it may already have been applied. */
bool CChainState::RollforwardBlock(const CBlockIndex* pindex, CCoinsViewCache& inputs, const CChainParams& params)
{
    // TODO: merge with ConnectBlock
    CBlock block;
    if (!ReadBlockFromDisk(block, pindex, params.GetConsensus())) {
        return error("ReplayBlock(): ReadBlockFromDisk failed at %d, hash=%s", pindex->nHeight, pindex->GetBlockHash().ToString());
    }

    for (const CTransactionRef& tx : block.vtx) {
        if (!tx->IsCoinBase()) {
            for (const CTxIn &txin : tx->vin) {
                inputs.SpendCoin(txin.prevout);
            }
        }
        // Pass check = true as every addition may be an overwrite.
        AddCoins(inputs, *tx, pindex->nHeight, true);
    }
    return true;
}

bool CChainState::ReplayBlocks(const CChainParams& params, CCoinsView* view)
{
    LOCK(cs_main);

    CCoinsViewCache cache(view);

    std::vector<uint256> hashHeads = view->GetHeadBlocks();
    if (hashHeads.empty()) return true; // We're already in a consistent state.
    if (hashHeads.size() != 2) return error("ReplayBlocks(): unknown inconsistent state");

    uiInterface.ShowProgress(_("Replaying blocks..."), 0, false);
    LogPrintf("Replaying blocks\n");

    const CBlockIndex* pindexOld = nullptr;  // Old tip during the interrupted flush.
    const CBlockIndex* pindexNew;            // New tip during the interrupted flush.
    const CBlockIndex* pindexFork = nullptr; // Latest block common to both the old and the new tip.

    if (mapBlockIndex.count(hashHeads[0]) == 0) {
        return error("ReplayBlocks(): reorganization to unknown block requested");
    }
    pindexNew = mapBlockIndex[hashHeads[0]];

    if (!hashHeads[1].IsNull()) { // The old tip is allowed to be 0, indicating it's the first flush.
        if (mapBlockIndex.count(hashHeads[1]) == 0) {
            return error("ReplayBlocks(): reorganization from unknown block requested");
        }
        pindexOld = mapBlockIndex[hashHeads[1]];
        pindexFork = LastCommonAncestor(pindexOld, pindexNew);
        assert(pindexFork != nullptr);
    }

    // Rollback along the old branch.
    while (pindexOld != pindexFork) {
        if (pindexOld->nHeight > 0) { // Never disconnect the genesis block.
            CBlock block;
            if (!ReadBlockFromDisk(block, pindexOld, params.GetConsensus())) {
                return error("RollbackBlock(): ReadBlockFromDisk() failed at %d, hash=%s", pindexOld->nHeight, pindexOld->GetBlockHash().ToString());
            }
            LogPrintf("Rolling back %s (%i)\n", pindexOld->GetBlockHash().ToString(), pindexOld->nHeight);
            DisconnectResult res = DisconnectBlock(block, pindexOld, cache);
            if (res == DISCONNECT_FAILED) {
                return error("RollbackBlock(): DisconnectBlock failed at %d, hash=%s", pindexOld->nHeight, pindexOld->GetBlockHash().ToString());
            }
            // If DISCONNECT_UNCLEAN is returned, it means a non-existing UTXO was deleted, or an existing UTXO was
            // overwritten. It corresponds to cases where the block-to-be-disconnect never had all its operations
            // applied to the UTXO set. However, as both writing a UTXO and deleting a UTXO are idempotent operations,
            // the result is still a version of the UTXO set with the effects of that block undone.
        }
        pindexOld = pindexOld->pprev;
    }

    // Roll forward from the forking point to the new tip.
    int nForkHeight = pindexFork ? pindexFork->nHeight : 0;
    for (int nHeight = nForkHeight + 1; nHeight <= pindexNew->nHeight; ++nHeight) {
        const CBlockIndex* pindex = pindexNew->GetAncestor(nHeight);
        LogPrintf("Rolling forward %s (%i)\n", pindex->GetBlockHash().ToString(), nHeight);
        if (!RollforwardBlock(pindex, cache, params)) return false;
    }

    cache.SetBestBlock(pindexNew->GetBlockHash());
    cache.Flush();
    uiInterface.ShowProgress("", 100, false);
    return true;
}

bool ReplayBlocks(const CChainParams& params, CCoinsView* view) {
    return g_chainstate.ReplayBlocks(params, view);
}

bool CChainState::RewindBlockIndex(const CChainParams& params)
{
    LOCK(cs_main);

    // Note that during -reindex-chainstate we are called with an empty chainActive!

    int nHeight = 1;
    while (nHeight <= chainActive.Height()) {
        if (IsWitnessEnabled(chainActive[nHeight - 1], params.GetConsensus()) && !(chainActive[nHeight]->nStatus & BLOCK_OPT_WITNESS)) {
            break;
        }
        nHeight++;
    }

    // nHeight is now the height of the first insufficiently-validated block, or tipheight + 1
    CValidationState state;
    CBlockIndex* pindex = chainActive.Tip();
    while (chainActive.Height() >= nHeight) {
        if (fPruneMode && !(chainActive.Tip()->nStatus & BLOCK_HAVE_DATA)) {
            // If pruning, don't try rewinding past the HAVE_DATA point;
            // since older blocks can't be served anyway, there's
            // no need to walk further, and trying to DisconnectTip()
            // will fail (and require a needless reindex/redownload
            // of the blockchain).
            break;
        }
        if (!DisconnectTip(state, params, nullptr)) {
            return error("RewindBlockIndex: unable to disconnect block at height %i", pindex->nHeight);
        }
        // Occasionally flush state to disk.
        if (!FlushStateToDisk(params, state, FLUSH_STATE_PERIODIC))
            return false;
    }

    // Reduce validity flag and have-data flags.
    // We do this after actual disconnecting, otherwise we'll end up writing the lack of data
    // to disk before writing the chainstate, resulting in a failure to continue if interrupted.
    for (const auto& entry : mapBlockIndex) {
        CBlockIndex* pindexIter = entry.second;

        // Note: If we encounter an insufficiently validated block that
        // is on chainActive, it must be because we are a pruning node, and
        // this block or some successor doesn't HAVE_DATA, so we were unable to
        // rewind all the way.  Blocks remaining on chainActive at this point
        // must not have their validity reduced.
        if (IsWitnessEnabled(pindexIter->pprev, params.GetConsensus()) && !(pindexIter->nStatus & BLOCK_OPT_WITNESS) && !chainActive.Contains(pindexIter)) {
            // Reduce validity
            pindexIter->nStatus = std::min<unsigned int>(pindexIter->nStatus & BLOCK_VALID_MASK, BLOCK_VALID_TREE) | (pindexIter->nStatus & ~BLOCK_VALID_MASK);
            // Remove have-data flags.
            pindexIter->nStatus &= ~(BLOCK_HAVE_DATA | BLOCK_HAVE_UNDO);
            // Remove storage location.
            pindexIter->nFile = 0;
            pindexIter->nDataPos = 0;
            pindexIter->nUndoPos = 0;
            // Remove various other things
            pindexIter->nTx = 0;
            pindexIter->nChainTx = 0;
            pindexIter->nSequenceId = 0;
            // Make sure it gets written.
            setDirtyBlockIndex.insert(pindexIter);
            // Update indexes
            setBlockIndexCandidates.erase(pindexIter);
            std::pair<std::multimap<CBlockIndex*, CBlockIndex*>::iterator, std::multimap<CBlockIndex*, CBlockIndex*>::iterator> ret = mapBlocksUnlinked.equal_range(pindexIter->pprev);
            while (ret.first != ret.second) {
                if (ret.first->second == pindexIter) {
                    mapBlocksUnlinked.erase(ret.first++);
                } else {
                    ++ret.first;
                }
            }
        } else if (pindexIter->IsValid(BLOCK_VALID_TRANSACTIONS) && pindexIter->nChainTx) {
            setBlockIndexCandidates.insert(pindexIter);
        }
    }

    if (chainActive.Tip() != nullptr) {
        // We can't prune block index candidates based on our tip if we have
        // no tip due to chainActive being empty!
        PruneBlockIndexCandidates();

        CheckBlockIndex(params.GetConsensus());
    }

    return true;
}

bool RewindBlockIndex(const CChainParams& params) {
    if (!g_chainstate.RewindBlockIndex(params)) {
        return false;
    }

    if (chainActive.Tip() != nullptr) {
        // FlushStateToDisk can possibly read chainActive. Be conservative
        // and skip it here, we're about to -reindex-chainstate anyway, so
        // it'll get called a bunch real soon.
        CValidationState state;
        if (!FlushStateToDisk(params, state, FLUSH_STATE_ALWAYS)) {
            return false;
        }
    }

    return true;
}

void CChainState::UnloadBlockIndex() {
    nBlockSequenceId = 1;
    g_failed_blocks.clear();
    setBlockIndexCandidates.clear();
}

// May NOT be used after any connections are up as much
// of the peer-processing logic assumes a consistent
// block index state
void UnloadBlockIndex()
{
    LOCK(cs_main);
    chainActive.SetTip(nullptr);
    pindexBestInvalid = nullptr;
    pindexBestHeader = nullptr;
    mempool.clear();
    mapBlocksUnlinked.clear();
    vinfoBlockFile.clear();
    nLastBlockFile = 0;
    setDirtyBlockIndex.clear();
    g_failed_blocks.clear();
    setDirtyFileInfo.clear();
    versionbitscache.Clear();
    for (int b = 0; b < VERSIONBITS_NUM_BITS; b++) {
        warningcache[b].clear();
    }

    for (BlockMap::value_type& entry : mapBlockIndex) {
        delete entry.second;
    }
    mapBlockIndex.clear();
    fHavePruned = false;

    g_chainstate.UnloadBlockIndex();
}

bool LoadBlockIndex(const CChainParams& chainparams)
{
    // Load block index from databases
    bool needs_init = fReindex;
    if (!fReindex) {
        bool ret = LoadBlockIndexDB(chainparams);
        if (!ret) return false;
        needs_init = mapBlockIndex.empty();
    }

    if (needs_init) {
        // Everything here is for *new* reindex/DBs. Thus, though
        // LoadBlockIndexDB may have set fReindex if we shut down
        // mid-reindex previously, we don't check fReindex and
        // instead only check it prior to LoadBlockIndexDB to set
        // needs_init.

        LogPrintf("Initializing databases...\n");
        // Use the provided setting for -txindex in the new database
        fTxIndex = gArgs.GetBoolArg("-txindex", DEFAULT_TXINDEX);
        pblocktree->WriteFlag("txindex", fTxIndex);
    }
    return true;
}

bool CChainState::LoadGenesisBlock(const CChainParams& chainparams)
{
    LOCK(cs_main);

    // Check whether we're already initialized by checking for genesis in
    // mapBlockIndex. Note that we can't use chainActive here, since it is
    // set based on the coins db, not the block index db, which is the only
    // thing loaded at this point.
    if (mapBlockIndex.count(chainparams.GenesisBlock().GetHash()))
        return true;

    try {
        CBlock &block = const_cast<CBlock&>(chainparams.GenesisBlock());
        CDiskBlockPos blockPos = SaveBlockToDisk(block, 0, chainparams, nullptr);
        if (blockPos.IsNull())
            return error("%s: writing genesis block to disk failed", __func__);
        CBlockIndex *pindex = AddToBlockIndex(block);
        CValidationState state;
        if (!ReceivedBlockTransactions(block, state, pindex, blockPos, chainparams.GetConsensus()))
            return error("%s: genesis block not accepted", __func__);
    } catch (const std::runtime_error& e) {
        return error("%s: failed to write genesis block: %s", __func__, e.what());
    }

    return true;
}

bool LoadGenesisBlock(const CChainParams& chainparams)
{
    return g_chainstate.LoadGenesisBlock(chainparams);
}

bool LoadExternalBlockFile(const CChainParams& chainparams, FILE* fileIn, CDiskBlockPos *dbp)
{
    // Map of disk positions for blocks with unknown parent (only used for reindex)
    static std::multimap<uint256, CDiskBlockPos> mapBlocksUnknownParent;
    int64_t nStart = GetTimeMillis();

    int nLoaded = 0;
    try {
        // This takes over fileIn and calls fclose() on it in the CBufferedFile destructor
        CBufferedFile blkdat(fileIn, 2*MAX_BLOCK_SERIALIZED_SIZE, MAX_BLOCK_SERIALIZED_SIZE+8, SER_DISK, CLIENT_VERSION);
        uint64_t nRewind = blkdat.GetPos();
        while (!blkdat.eof()) {
            boost::this_thread::interruption_point();

            blkdat.SetPos(nRewind);
            nRewind++; // start one byte further next time, in case of failure
            blkdat.SetLimit(); // remove former limit
            unsigned int nSize = 0;
            try {
                // locate a header
                unsigned char buf[CMessageHeader::MESSAGE_START_SIZE];
                blkdat.FindByte(chainparams.MessageStart()[0]);
                nRewind = blkdat.GetPos()+1;
                blkdat >> FLATDATA(buf);
                if (memcmp(buf, chainparams.MessageStart(), CMessageHeader::MESSAGE_START_SIZE))
                    continue;
                // read size
                blkdat >> nSize;
                if (nSize < 80 || nSize > MAX_BLOCK_SERIALIZED_SIZE)
                    continue;
            } catch (const std::exception&) {
                // no valid block header found; don't complain
                break;
            }
            try {
                // read block
                uint64_t nBlockPos = blkdat.GetPos();
                if (dbp)
                    dbp->nPos = nBlockPos;
                blkdat.SetLimit(nBlockPos + nSize);
                blkdat.SetPos(nBlockPos);
                std::shared_ptr<CBlock> pblock = std::make_shared<CBlock>();
                CBlock& block = *pblock;
                blkdat >> block;
                nRewind = blkdat.GetPos();

                // detect out of order blocks, and store them for later
                uint256 hash = block.GetHash();
                if (hash != chainparams.GetConsensus().hashGenesisBlock && mapBlockIndex.find(block.hashPrevBlock) == mapBlockIndex.end()) {
                    LogPrint(BCLog::REINDEX, "%s: Out of order block %s, parent %s not known\n", __func__, hash.ToString(),
                            block.hashPrevBlock.ToString());
                    if (dbp)
                        mapBlocksUnknownParent.insert(std::make_pair(block.hashPrevBlock, *dbp));
                    continue;
                }

                // process in case the block isn't known yet
                if (mapBlockIndex.count(hash) == 0 || (mapBlockIndex[hash]->nStatus & BLOCK_HAVE_DATA) == 0) {
                    LOCK(cs_main);
                    CValidationState state;
                    if (g_chainstate.AcceptBlock(pblock, state, chainparams, nullptr, true, dbp, nullptr))
                        nLoaded++;
                    if (state.IsError())
                        break;
                } else if (hash != chainparams.GetConsensus().hashGenesisBlock && mapBlockIndex[hash]->nHeight % 1000 == 0) {
                    LogPrint(BCLog::REINDEX, "Block Import: already had block %s at height %d\n", hash.ToString(), mapBlockIndex[hash]->nHeight);
                }

                // Activate the genesis block so normal node progress can continue
                if (hash == chainparams.GetConsensus().hashGenesisBlock) {
                    CValidationState state;
                    if (!ActivateBestChain(state, chainparams)) {
                        break;
                    }
                }

                NotifyHeaderTip();

                // Recursively process earlier encountered successors of this block
                std::deque<uint256> queue;
                queue.push_back(hash);
                while (!queue.empty()) {
                    uint256 head = queue.front();
                    queue.pop_front();
                    std::pair<std::multimap<uint256, CDiskBlockPos>::iterator, std::multimap<uint256, CDiskBlockPos>::iterator> range = mapBlocksUnknownParent.equal_range(head);
                    while (range.first != range.second) {
                        std::multimap<uint256, CDiskBlockPos>::iterator it = range.first;
                        std::shared_ptr<CBlock> pblockrecursive = std::make_shared<CBlock>();
                        if (ReadBlockFromDisk(*pblockrecursive, it->second, chainparams.GetConsensus()))
                        {
                            LogPrint(BCLog::REINDEX, "%s: Processing out of order child %s of %s\n", __func__, pblockrecursive->GetHash().ToString(),
                                    head.ToString());
                            LOCK(cs_main);
                            CValidationState dummy;
                            if (g_chainstate.AcceptBlock(pblockrecursive, dummy, chainparams, nullptr, true, &it->second, nullptr))
                            {
                                nLoaded++;
                                queue.push_back(pblockrecursive->GetHash());
                            }
                        }
                        range.first++;
                        mapBlocksUnknownParent.erase(it);
                        NotifyHeaderTip();
                    }
                }
            } catch (const std::exception& e) {
                LogPrintf("%s: Deserialize or I/O error - %s\n", __func__, e.what());
            }
        }
    } catch (const std::runtime_error& e) {
        AbortNode(std::string("System error: ") + e.what());
    }
    if (nLoaded > 0)
        LogPrintf("Loaded %i blocks from external file in %dms\n", nLoaded, GetTimeMillis() - nStart);
    return nLoaded > 0;
}

void CChainState::CheckBlockIndex(const Consensus::Params& consensusParams)
{
    if (!fCheckBlockIndex) {
        return;
    }

    LOCK(cs_main);

    // During a reindex, we read the genesis block and call CheckBlockIndex before ActivateBestChain,
    // so we have the genesis block in mapBlockIndex but no active chain.  (A few of the tests when
    // iterating the block tree require that chainActive has been initialized.)
    if (chainActive.Height() < 0) {
        assert(mapBlockIndex.size() <= 1);
        return;
    }

    // Build forward-pointing map of the entire block tree.
    std::multimap<CBlockIndex*,CBlockIndex*> forward;
    for (auto& entry : mapBlockIndex) {
        forward.insert(std::make_pair(entry.second->pprev, entry.second));
    }

    assert(forward.size() == mapBlockIndex.size());

    std::pair<std::multimap<CBlockIndex*,CBlockIndex*>::iterator,std::multimap<CBlockIndex*,CBlockIndex*>::iterator> rangeGenesis = forward.equal_range(nullptr);
    CBlockIndex *pindex = rangeGenesis.first->second;
    rangeGenesis.first++;
    assert(rangeGenesis.first == rangeGenesis.second); // There is only one index entry with parent nullptr.

    // Iterate over the entire block tree, using depth-first search.
    // Along the way, remember whether there are blocks on the path from genesis
    // block being explored which are the first to have certain properties.
    size_t nNodes = 0;
    int nHeight = 0;
    CBlockIndex* pindexFirstInvalid = nullptr; // Oldest ancestor of pindex which is invalid.
    CBlockIndex* pindexFirstMissing = nullptr; // Oldest ancestor of pindex which does not have BLOCK_HAVE_DATA.
    CBlockIndex* pindexFirstNeverProcessed = nullptr; // Oldest ancestor of pindex for which nTx == 0.
    CBlockIndex* pindexFirstNotTreeValid = nullptr; // Oldest ancestor of pindex which does not have BLOCK_VALID_TREE (regardless of being valid or not).
    CBlockIndex* pindexFirstNotTransactionsValid = nullptr; // Oldest ancestor of pindex which does not have BLOCK_VALID_TRANSACTIONS (regardless of being valid or not).
    CBlockIndex* pindexFirstNotChainValid = nullptr; // Oldest ancestor of pindex which does not have BLOCK_VALID_CHAIN (regardless of being valid or not).
    CBlockIndex* pindexFirstNotScriptsValid = nullptr; // Oldest ancestor of pindex which does not have BLOCK_VALID_SCRIPTS (regardless of being valid or not).
    while (pindex != nullptr) {
        nNodes++;
        if (pindexFirstInvalid == nullptr && pindex->nStatus & BLOCK_FAILED_VALID) pindexFirstInvalid = pindex;
        if (pindexFirstMissing == nullptr && !(pindex->nStatus & BLOCK_HAVE_DATA)) pindexFirstMissing = pindex;
        if (pindexFirstNeverProcessed == nullptr && pindex->nTx == 0) pindexFirstNeverProcessed = pindex;
        if (pindex->pprev != nullptr && pindexFirstNotTreeValid == nullptr && (pindex->nStatus & BLOCK_VALID_MASK) < BLOCK_VALID_TREE) pindexFirstNotTreeValid = pindex;
        if (pindex->pprev != nullptr && pindexFirstNotTransactionsValid == nullptr && (pindex->nStatus & BLOCK_VALID_MASK) < BLOCK_VALID_TRANSACTIONS) pindexFirstNotTransactionsValid = pindex;
        if (pindex->pprev != nullptr && pindexFirstNotChainValid == nullptr && (pindex->nStatus & BLOCK_VALID_MASK) < BLOCK_VALID_CHAIN) pindexFirstNotChainValid = pindex;
        if (pindex->pprev != nullptr && pindexFirstNotScriptsValid == nullptr && (pindex->nStatus & BLOCK_VALID_MASK) < BLOCK_VALID_SCRIPTS) pindexFirstNotScriptsValid = pindex;

        // Begin: actual consistency checks.
        if (pindex->pprev == nullptr) {
            // Genesis block checks.
            assert(pindex->GetBlockHash() == consensusParams.hashGenesisBlock); // Genesis block's hash must match.
            assert(pindex == chainActive.Genesis()); // The current active chain's genesis block must be this block.
        }
        if (pindex->nChainTx == 0) assert(pindex->nSequenceId <= 0);  // nSequenceId can't be set positive for blocks that aren't linked (negative is used for preciousblock)
        // VALID_TRANSACTIONS is equivalent to nTx > 0 for all nodes (whether or not pruning has occurred).
        // HAVE_DATA is only equivalent to nTx > 0 (or VALID_TRANSACTIONS) if no pruning has occurred.
        if (!fHavePruned) {
            // If we've never pruned, then HAVE_DATA should be equivalent to nTx > 0
            assert(!(pindex->nStatus & BLOCK_HAVE_DATA) == (pindex->nTx == 0));
            assert(pindexFirstMissing == pindexFirstNeverProcessed);
        } else {
            // If we have pruned, then we can only say that HAVE_DATA implies nTx > 0
            if (pindex->nStatus & BLOCK_HAVE_DATA) assert(pindex->nTx > 0);
        }
        if (pindex->nStatus & BLOCK_HAVE_UNDO) assert(pindex->nStatus & BLOCK_HAVE_DATA);
        assert(((pindex->nStatus & BLOCK_VALID_MASK) >= BLOCK_VALID_TRANSACTIONS) == (pindex->nTx > 0)); // This is pruning-independent.
        // All parents having had data (at some point) is equivalent to all parents being VALID_TRANSACTIONS, which is equivalent to nChainTx being set.
        assert((pindexFirstNeverProcessed != nullptr) == (pindex->nChainTx == 0)); // nChainTx != 0 is used to signal that all parent blocks have been processed (but may have been pruned).
        assert((pindexFirstNotTransactionsValid != nullptr) == (pindex->nChainTx == 0));
        assert(pindex->nHeight == nHeight); // nHeight must be consistent.
        assert(pindex->pprev == nullptr || pindex->nChainWork >= pindex->pprev->nChainWork); // For every block except the genesis block, the chainwork must be larger than the parent's.
        assert(nHeight < 2 || (pindex->pskip && (pindex->pskip->nHeight < nHeight))); // The pskip pointer must point back for all but the first 2 blocks.
        assert(pindexFirstNotTreeValid == nullptr); // All mapBlockIndex entries must at least be TREE valid
        if ((pindex->nStatus & BLOCK_VALID_MASK) >= BLOCK_VALID_TREE) assert(pindexFirstNotTreeValid == nullptr); // TREE valid implies all parents are TREE valid
        if ((pindex->nStatus & BLOCK_VALID_MASK) >= BLOCK_VALID_CHAIN) assert(pindexFirstNotChainValid == nullptr); // CHAIN valid implies all parents are CHAIN valid
        if ((pindex->nStatus & BLOCK_VALID_MASK) >= BLOCK_VALID_SCRIPTS) assert(pindexFirstNotScriptsValid == nullptr); // SCRIPTS valid implies all parents are SCRIPTS valid
        if (pindexFirstInvalid == nullptr) {
            // Checks for not-invalid blocks.
            assert((pindex->nStatus & BLOCK_FAILED_MASK) == 0); // The failed mask cannot be set for blocks without invalid parents.
        }
        if (!CBlockIndexWorkComparator()(pindex, chainActive.Tip()) && pindexFirstNeverProcessed == nullptr) {
            if (pindexFirstInvalid == nullptr) {
                // If this block sorts at least as good as the current tip and
                // is valid and we have all data for its parents, it must be in
                // setBlockIndexCandidates.  chainActive.Tip() must also be there
                // even if some data has been pruned.
                if (pindexFirstMissing == nullptr || pindex == chainActive.Tip()) {
                    assert(setBlockIndexCandidates.count(pindex));
                }
                // If some parent is missing, then it could be that this block was in
                // setBlockIndexCandidates but had to be removed because of the missing data.
                // In this case it must be in mapBlocksUnlinked -- see test below.
            }
        } else { // If this block sorts worse than the current tip or some ancestor's block has never been seen, it cannot be in setBlockIndexCandidates.
            assert(setBlockIndexCandidates.count(pindex) == 0);
        }
        // Check whether this block is in mapBlocksUnlinked.
        std::pair<std::multimap<CBlockIndex*,CBlockIndex*>::iterator,std::multimap<CBlockIndex*,CBlockIndex*>::iterator> rangeUnlinked = mapBlocksUnlinked.equal_range(pindex->pprev);
        bool foundInUnlinked = false;
        while (rangeUnlinked.first != rangeUnlinked.second) {
            assert(rangeUnlinked.first->first == pindex->pprev);
            if (rangeUnlinked.first->second == pindex) {
                foundInUnlinked = true;
                break;
            }
            rangeUnlinked.first++;
        }
        if (pindex->pprev && (pindex->nStatus & BLOCK_HAVE_DATA) && pindexFirstNeverProcessed != nullptr && pindexFirstInvalid == nullptr) {
            // If this block has block data available, some parent was never received, and has no invalid parents, it must be in mapBlocksUnlinked.
            assert(foundInUnlinked);
        }
        if (!(pindex->nStatus & BLOCK_HAVE_DATA)) assert(!foundInUnlinked); // Can't be in mapBlocksUnlinked if we don't HAVE_DATA
        if (pindexFirstMissing == nullptr) assert(!foundInUnlinked); // We aren't missing data for any parent -- cannot be in mapBlocksUnlinked.
        if (pindex->pprev && (pindex->nStatus & BLOCK_HAVE_DATA) && pindexFirstNeverProcessed == nullptr && pindexFirstMissing != nullptr) {
            // We HAVE_DATA for this block, have received data for all parents at some point, but we're currently missing data for some parent.
            assert(fHavePruned); // We must have pruned.
            // This block may have entered mapBlocksUnlinked if:
            //  - it has a descendant that at some point had more work than the
            //    tip, and
            //  - we tried switching to that descendant but were missing
            //    data for some intermediate block between chainActive and the
            //    tip.
            // So if this block is itself better than chainActive.Tip() and it wasn't in
            // setBlockIndexCandidates, then it must be in mapBlocksUnlinked.
            if (!CBlockIndexWorkComparator()(pindex, chainActive.Tip()) && setBlockIndexCandidates.count(pindex) == 0) {
                if (pindexFirstInvalid == nullptr) {
                    assert(foundInUnlinked);
                }
            }
        }
        // assert(pindex->GetBlockHash() == pindex->GetBlockHeader().GetHash()); // Perhaps too slow
        // End: actual consistency checks.

        // Try descending into the first subnode.
        std::pair<std::multimap<CBlockIndex*,CBlockIndex*>::iterator,std::multimap<CBlockIndex*,CBlockIndex*>::iterator> range = forward.equal_range(pindex);
        if (range.first != range.second) {
            // A subnode was found.
            pindex = range.first->second;
            nHeight++;
            continue;
        }
        // This is a leaf node.
        // Move upwards until we reach a node of which we have not yet visited the last child.
        while (pindex) {
            // We are going to either move to a parent or a sibling of pindex.
            // If pindex was the first with a certain property, unset the corresponding variable.
            if (pindex == pindexFirstInvalid) pindexFirstInvalid = nullptr;
            if (pindex == pindexFirstMissing) pindexFirstMissing = nullptr;
            if (pindex == pindexFirstNeverProcessed) pindexFirstNeverProcessed = nullptr;
            if (pindex == pindexFirstNotTreeValid) pindexFirstNotTreeValid = nullptr;
            if (pindex == pindexFirstNotTransactionsValid) pindexFirstNotTransactionsValid = nullptr;
            if (pindex == pindexFirstNotChainValid) pindexFirstNotChainValid = nullptr;
            if (pindex == pindexFirstNotScriptsValid) pindexFirstNotScriptsValid = nullptr;
            // Find our parent.
            CBlockIndex* pindexPar = pindex->pprev;
            // Find which child we just visited.
            std::pair<std::multimap<CBlockIndex*,CBlockIndex*>::iterator,std::multimap<CBlockIndex*,CBlockIndex*>::iterator> rangePar = forward.equal_range(pindexPar);
            while (rangePar.first->second != pindex) {
                assert(rangePar.first != rangePar.second); // Our parent must have at least the node we're coming from as child.
                rangePar.first++;
            }
            // Proceed to the next one.
            rangePar.first++;
            if (rangePar.first != rangePar.second) {
                // Move to the sibling.
                pindex = rangePar.first->second;
                break;
            } else {
                // Move up further.
                pindex = pindexPar;
                nHeight--;
                continue;
            }
        }
    }

    // Check that we actually traversed the entire map.
    assert(nNodes == forward.size());
}

std::string CBlockFileInfo::ToString() const
{
    return strprintf("CBlockFileInfo(blocks=%u, size=%u, heights=%u...%u, time=%s...%s)", nBlocks, nSize, nHeightFirst, nHeightLast, DateTimeStrFormat("%Y-%m-%d", nTimeFirst), DateTimeStrFormat("%Y-%m-%d", nTimeLast));
}

CBlockFileInfo* GetBlockFileInfo(size_t n)
{
    LOCK(cs_LastBlockFile);

    return &vinfoBlockFile.at(n);
}

ThresholdState VersionBitsTipState(const Consensus::Params& params, Consensus::DeploymentPos pos)
{
    LOCK(cs_main);
    return VersionBitsState(chainActive.Tip(), params, pos, versionbitscache);
}

BIP9Stats VersionBitsTipStatistics(const Consensus::Params& params, Consensus::DeploymentPos pos)
{
    LOCK(cs_main);
    return VersionBitsStatistics(chainActive.Tip(), params, pos);
}

int VersionBitsTipStateSinceHeight(const Consensus::Params& params, Consensus::DeploymentPos pos)
{
    LOCK(cs_main);
    return VersionBitsStateSinceHeight(chainActive.Tip(), params, pos, versionbitscache);
}

static const uint64_t MEMPOOL_DUMP_VERSION = 1;

bool LoadMempool(void)
{
    const CChainParams& chainparams = Params();
    int64_t nExpiryTimeout = gArgs.GetArg("-mempoolexpiry", DEFAULT_MEMPOOL_EXPIRY) * 60 * 60;
    FILE* filestr = fsbridge::fopen(GetDataDir() / "mempool.dat", "rb");
    CAutoFile file(filestr, SER_DISK, CLIENT_VERSION);
    if (file.IsNull()) {
        LogPrintf("Failed to open mempool file from disk. Continuing anyway.\n");
        return false;
    }

    int64_t count = 0;
    int64_t expired = 0;
    int64_t failed = 0;
    int64_t already_there = 0;
    int64_t nNow = GetTime();

    try {
        uint64_t version;
        file >> version;
        if (version != MEMPOOL_DUMP_VERSION) {
            return false;
        }
        uint64_t num;
        file >> num;
        while (num--) {
            CTransactionRef tx;
            int64_t nTime;
            int64_t nFeeDelta;
            file >> tx;
            file >> nTime;
            file >> nFeeDelta;

            CAmount amountdelta = nFeeDelta;
            if (amountdelta) {
                mempool.PrioritiseTransaction(tx->GetHash(), amountdelta);
            }
            CValidationState state;
            if (nTime + nExpiryTimeout > nNow) {
                LOCK(cs_main);
                AcceptToMemoryPoolWithTime(chainparams, mempool, state, tx, nullptr /* pfMissingInputs */, nTime,
                                           nullptr /* plTxnReplaced */, false /* bypass_limits */, 0 /* nAbsurdFee */);
                if (state.IsValid()) {
                    ++count;
                } else {
                    // mempool may contain the transaction already, e.g. from
                    // wallet(s) having loaded it while we were processing
                    // mempool transactions; consider these as valid, instead of
                    // failed, but mark them as 'already there'
                    if (mempool.exists(tx->GetHash())) {
                        ++already_there;
                    } else {
                        ++failed;
                    }
                }
            } else {
                ++expired;
            }
            if (ShutdownRequested())
                return false;
        }
        std::map<uint256, CAmount> mapDeltas;
        file >> mapDeltas;

        for (const auto& i : mapDeltas) {
            mempool.PrioritiseTransaction(i.first, i.second);
        }
    } catch (const std::exception& e) {
        LogPrintf("Failed to deserialize mempool data on disk: %s. Continuing anyway.\n", e.what());
        return false;
    }

    LogPrintf("Imported mempool transactions from disk: %i succeeded, %i failed, %i expired, %i already there\n", count, failed, expired, already_there);
    return true;
}

bool DumpMempool(void)
{
    int64_t start = GetTimeMicros();

    std::map<uint256, CAmount> mapDeltas;
    std::vector<TxMempoolInfo> vinfo;

    {
        LOCK(mempool.cs);
        for (const auto &i : mempool.mapDeltas) {
            mapDeltas[i.first] = i.second;
        }
        vinfo = mempool.infoAll();
    }

    int64_t mid = GetTimeMicros();

    try {
        FILE* filestr = fsbridge::fopen(GetDataDir() / "mempool.dat.new", "wb");
        if (!filestr) {
            return false;
        }

        CAutoFile file(filestr, SER_DISK, CLIENT_VERSION);

        uint64_t version = MEMPOOL_DUMP_VERSION;
        file << version;

        file << (uint64_t)vinfo.size();
        for (const auto& i : vinfo) {
            file << *(i.tx);
            file << (int64_t)i.nTime;
            file << (int64_t)i.nFeeDelta;
            mapDeltas.erase(i.tx->GetHash());
        }

        file << mapDeltas;
        FileCommit(file.Get());
        file.fclose();
        RenameOver(GetDataDir() / "mempool.dat.new", GetDataDir() / "mempool.dat");
        int64_t last = GetTimeMicros();
        LogPrintf("Dumped mempool: %gs to copy, %gs to dump\n", (mid-start)*MICRO, (last-mid)*MICRO);
    } catch (const std::exception& e) {
        LogPrintf("Failed to dump mempool: %s. Continuing anyway.\n", e.what());
        return false;
    }
    return true;
}

//! Guess how far we are in the verification process at the given block index
double GuessVerificationProgress(const ChainTxData& data, const CBlockIndex *pindex) {
    if (pindex == nullptr)
        return 0.0;

    int64_t nNow = time(nullptr);

    double fTxTotal;

    if (pindex->nChainTx <= data.nTxCount) {
        fTxTotal = data.nTxCount + (nNow - data.nTime) * data.dTxRate;
    } else {
        fTxTotal = pindex->nChainTx + (nNow - pindex->GetBlockTime()) * data.dTxRate;
    }

    return pindex->nChainTx / fTxTotal;
}

class CMainCleanup
{
public:
    CMainCleanup() {}
    ~CMainCleanup() {
        // block headers
        BlockMap::iterator it1 = mapBlockIndex.begin();
        for (; it1 != mapBlockIndex.end(); it1++)
            delete (*it1).second;
        mapBlockIndex.clear();
    }
} instance_of_cmaincleanup;<|MERGE_RESOLUTION|>--- conflicted
+++ resolved
@@ -251,41 +251,6 @@
      */
     bool fCheckForPruning = false;
 
-<<<<<<< HEAD
-=======
-    /**
-     * Every received block is assigned a unique and increasing identifier, so we
-     * know which one to give priority in case of a fork.
-     */
-    CCriticalSection cs_nBlockSequenceId;
-    /** Blocks loaded from disk are assigned id 0, so start the counter at 1. */
-    int32_t nBlockSequenceId = 1;
-    /** Decreasing counter (used by subsequent preciousblock calls). */
-    int32_t nBlockReverseSequenceId = -1;
-    /** chainwork for the last block that preciousblock has been applied to. */
-    arith_uint256 nLastPreciousChainwork = 0;
-
-    /** In order to efficiently track invalidity of headers, we keep the set of
-      * blocks which we tried to connect and found to be invalid here (ie which
-      * were set to BLOCK_FAILED_VALID since the last restart). We can then
-      * walk this set and check if a new header is a descendant of something in
-      * this set, preventing us from having to walk mapBlockIndex when we try
-      * to connect a bad block and fail.
-      *
-      * While this is more complicated than marking everything which descends
-      * from an invalid block as invalid at the time we discover it to be
-      * invalid, doing so would require walking all of mapBlockIndex to find all
-      * descendants. Since this case should be very rare, keeping track of all
-      * BLOCK_FAILED_VALID blocks in a set should be just fine and work just as
-      * well.
-      *
-      * Because we alreardy walk mapBlockIndex in height-order at startup, we go
-      * ahead and mark descendants of invalid blocks as FAILED_CHILD at that time,
-      * instead of putting things in this set.
-      */
-    std::set<CBlockIndex*> g_failed_blocks;
-
->>>>>>> 9af938a9
     /** Dirty block index entries. */
     std::set<CBlockIndex*> setDirtyBlockIndex;
 
@@ -3288,11 +3253,7 @@
         LOCK(cs_main);
         for (const CBlockHeader& header : headers) {
             CBlockIndex *pindex = nullptr; // Use a temp pindex instead of ppindex to avoid a const_cast
-<<<<<<< HEAD
             if (!g_chainstate.AcceptBlockHeader(header, state, chainparams, &pindex)) {
-=======
-            if (!AcceptBlockHeader(header, state, chainparams, &pindex)) {
->>>>>>> 9af938a9
                 if (first_invalid) *first_invalid = header;
                 return false;
             }
@@ -4137,7 +4098,6 @@
     vinfoBlockFile.clear();
     nLastBlockFile = 0;
     setDirtyBlockIndex.clear();
-    g_failed_blocks.clear();
     setDirtyFileInfo.clear();
     versionbitscache.Clear();
     for (int b = 0; b < VERSIONBITS_NUM_BITS; b++) {
