--- conflicted
+++ resolved
@@ -62,15 +62,8 @@
 
 
 namespace {
-<<<<<<< HEAD
-    const int MAX_STD_OUTBOUND_CONNECTIONS = 8;
-    const int MIN_REPLACE_BY_FEE_OUTBOUND_CONNECTIONS = 8;
-
-    const int MAX_OUTBOUND_CONNECTIONS = MAX_STD_OUTBOUND_CONNECTIONS + MIN_REPLACE_BY_FEE_OUTBOUND_CONNECTIONS;
-=======
     const int MAX_OUTBOUND_CONNECTIONS = 8;
     const int MAX_FEELER_CONNECTIONS = 1;
->>>>>>> 0d719145
 
     struct ListenSocket {
         SOCKET socket;
